--- conflicted
+++ resolved
@@ -1195,7 +1195,6 @@
                         } else {
                             log("Expected exception was thrown.");
 
-<<<<<<< HEAD
                             try {
                                 offlineReadyClient.getSyncContext().cancelAndUpdateItem(mspfe.getPushCompletionResult().getOperationErrors().get(0));
                             } catch (Throwable throwable) {
@@ -1204,18 +1203,11 @@
                                 callback.onTestComplete(this, result);
                                 return;
                             }
-=======
-                            offlineReadyClient.getSyncContext().removeTableOperation(mspfe.getPushCompletionResult().getOperationErrors().get(0));
->>>>>>> b1d8e4de
                         }
                     }
 
                     log("Cleaning up");
 
-<<<<<<< HEAD
-=======
-                    localTable.update(item).get();
->>>>>>> b1d8e4de
                     localTable.delete(item).get();
 
                     log("Local table cleaned up. Now sync'ing once more");
