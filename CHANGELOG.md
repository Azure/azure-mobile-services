--- conflicted
+++ resolved
@@ -1,4 +1,3 @@
-<<<<<<< HEAD
 # Azure Mobile Services Change Log
 
 ### Version 2.0
@@ -39,13 +38,11 @@
 **Managed SDK** 
 - Added support for offline and sync
 - Added support for soft delete
-=======
-# Microsoft Azure Mobile Services Change Log
+
 
 ### Version 1.2.6
 **Managed SDK**
 - Fixed an issue on Xamarin.iOS and Xamarin.Android where UI popups occur during failed user authentication flows. These popups are now suppressed so that the developer can handle the error however they want.
->>>>>>> f40237c5
 
 ### Version 1.2.5
 **Managed SDK**
