package com.microsoft.windowsazure.mobileservices.sdk.testapp.framework.mocks;

import com.google.common.base.Function;
import com.google.gson.JsonArray;
import com.google.gson.JsonElement;
import com.google.gson.JsonObject;
import com.google.gson.JsonParser;
import com.microsoft.windowsazure.mobileservices.table.query.Query;
import com.microsoft.windowsazure.mobileservices.table.sync.localstore.ColumnDataType;
import com.microsoft.windowsazure.mobileservices.table.sync.localstore.MobileServiceLocalStore;
import com.microsoft.windowsazure.mobileservices.table.sync.localstore.MobileServiceLocalStoreException;

import java.util.ArrayList;
import java.util.HashMap;
import java.util.LinkedHashMap;
import java.util.LinkedList;
import java.util.List;
import java.util.Map;
import java.util.Queue;
<<<<<<< HEAD

public class MobileServiceLocalStoreMock implements MobileServiceLocalStore {

    // / <summary>
    // / Table that stores sync errors
    // / </summary>
    public static final String SyncErrors = "__errors";
    // / <summary>
    // / Table that stores operation queue items
    // / </summary>
    private static final String OperationQueue = "__operations";
    public Map<String, LinkedHashMap<String, JsonObject>> Tables = new HashMap<String, LinkedHashMap<String, JsonObject>>();
    public List<Query> ReadQueries = new ArrayList<Query>();
    ;
    public List<Query> DeleteQueries = new ArrayList<Query>();
    public Queue<String> ReadResponses = new LinkedList<String>();
    public Function<Query, JsonElement> readAsyncFunc;

    @Override
    public void initialize() throws MobileServiceLocalStoreException {
=======

public class MobileServiceLocalStoreMock implements MobileServiceLocalStore {

    // / <summary>
    // / Table that stores sync errors
    // / </summary>
    public static final String SyncErrors = "__errors";
    // / <summary>
    // / Table that stores operation queue items
    // / </summary>
    private static final String OperationQueue = "__operations";
    public Map<String, LinkedHashMap<String, JsonObject>> Tables = new HashMap<String, LinkedHashMap<String, JsonObject>>();
    public List<Query> ReadQueries = new ArrayList<Query>();
    ;
    public List<Query> DeleteQueries = new ArrayList<Query>();
    public Queue<String> ReadResponses = new LinkedList<String>();
    public Function<Query, JsonElement> readAsyncFunc;

    @Override
    public void initialize() throws MobileServiceLocalStoreException {

    }

    @Override
    public void defineTable(String tableName, Map<String, ColumnDataType> columns) throws MobileServiceLocalStoreException {
>>>>>>> eb42eaf9

    }

    @Override
<<<<<<< HEAD
    public void defineTable(String tableName, Map<String, ColumnDataType> columns) throws MobileServiceLocalStoreException {

    }

    @Override
    public JsonElement read(Query query) throws MobileServiceLocalStoreException {

        if (query.getTableName() == OperationQueue || query.getTableName() == SyncErrors) {
            JsonArray array = new JsonArray();

            for (JsonObject jsonObject : GetTable(query.getTableName()).values()) {
                array.add(jsonObject);
            }

            // we don't query the queue specially, we just need all records
            return array;
        }

        this.ReadQueries.add(query);

        JsonElement result;

        if (readAsyncFunc != null) {
            result = readAsyncFunc.apply(query);
        } else {
=======
    public JsonElement read(Query query) throws MobileServiceLocalStoreException {

        if (query.getTableName() == OperationQueue || query.getTableName() == SyncErrors) {
            JsonArray array = new JsonArray();

            for (JsonObject jsonObject : GetTable(query.getTableName()).values()) {
                array.add(jsonObject);
            }

            // we don't query the queue specially, we just need all records
            return array;
        }

        this.ReadQueries.add(query);

        JsonElement result;

        if (readAsyncFunc != null) {
            result = readAsyncFunc.apply(query);
        } else {

            if (ReadResponses.peek() == null)
                return null;

>>>>>>> eb42eaf9
            result = new JsonParser().parse(ReadResponses.peek());
        }

        return result;
    }

    @Override
    public JsonObject lookup(String tableName, String itemId) throws MobileServiceLocalStoreException {

        Map<String, JsonObject> table = GetTable(tableName);

        JsonObject item = null;

        if (table.containsKey(itemId)) {
            item = table.get(itemId);
        }

        return item;

    }

    @Override
    public void upsert(String tableName, JsonObject item) throws MobileServiceLocalStoreException {

        Map<String, JsonObject> table = GetTable(tableName);

        table.put(item.get("id").getAsString(), item);

        return;
    }

    @Override
    public void upsert(String tableName, JsonObject[] items) throws MobileServiceLocalStoreException {

        Map<String, JsonObject> table = GetTable(tableName);

        for (JsonObject item : items) {
            table.put(item.get("id").getAsString(), item);
        }

        return;
    }

    @Override
    public void delete(String tableName, String itemId) throws MobileServiceLocalStoreException {

        Map<String, JsonObject> table = GetTable(tableName);

        table.remove(itemId);

        return;
    }

    @Override
    public void delete(String tableName, String[] itemsIds) throws MobileServiceLocalStoreException {

        Map<String, JsonObject> table = GetTable(tableName);

        for (String itemId : itemsIds) {
            table.remove(itemId);
        }

        return;
    }

    @Override
    public void delete(Query query) throws MobileServiceLocalStoreException {
        this.DeleteQueries.add(query);

        this.Tables.get(query.getTableName()).clear();

        return;
    }

    private Map<String, JsonObject> GetTable(String tableName) {
        if (!this.Tables.containsKey(tableName)) {
            this.Tables.put(tableName, new LinkedHashMap<String, JsonObject>());
        }

        return this.Tables.get(tableName);
    }
}<|MERGE_RESOLUTION|>--- conflicted
+++ resolved
@@ -17,28 +17,6 @@
 import java.util.List;
 import java.util.Map;
 import java.util.Queue;
-<<<<<<< HEAD
-
-public class MobileServiceLocalStoreMock implements MobileServiceLocalStore {
-
-    // / <summary>
-    // / Table that stores sync errors
-    // / </summary>
-    public static final String SyncErrors = "__errors";
-    // / <summary>
-    // / Table that stores operation queue items
-    // / </summary>
-    private static final String OperationQueue = "__operations";
-    public Map<String, LinkedHashMap<String, JsonObject>> Tables = new HashMap<String, LinkedHashMap<String, JsonObject>>();
-    public List<Query> ReadQueries = new ArrayList<Query>();
-    ;
-    public List<Query> DeleteQueries = new ArrayList<Query>();
-    public Queue<String> ReadResponses = new LinkedList<String>();
-    public Function<Query, JsonElement> readAsyncFunc;
-
-    @Override
-    public void initialize() throws MobileServiceLocalStoreException {
-=======
 
 public class MobileServiceLocalStoreMock implements MobileServiceLocalStore {
 
@@ -64,13 +42,6 @@
 
     @Override
     public void defineTable(String tableName, Map<String, ColumnDataType> columns) throws MobileServiceLocalStoreException {
->>>>>>> eb42eaf9
-
-    }
-
-    @Override
-<<<<<<< HEAD
-    public void defineTable(String tableName, Map<String, ColumnDataType> columns) throws MobileServiceLocalStoreException {
 
     }
 
@@ -95,32 +66,10 @@
         if (readAsyncFunc != null) {
             result = readAsyncFunc.apply(query);
         } else {
-=======
-    public JsonElement read(Query query) throws MobileServiceLocalStoreException {
-
-        if (query.getTableName() == OperationQueue || query.getTableName() == SyncErrors) {
-            JsonArray array = new JsonArray();
-
-            for (JsonObject jsonObject : GetTable(query.getTableName()).values()) {
-                array.add(jsonObject);
-            }
-
-            // we don't query the queue specially, we just need all records
-            return array;
-        }
-
-        this.ReadQueries.add(query);
-
-        JsonElement result;
-
-        if (readAsyncFunc != null) {
-            result = readAsyncFunc.apply(query);
-        } else {
 
             if (ReadResponses.peek() == null)
                 return null;
 
->>>>>>> eb42eaf9
             result = new JsonParser().parse(ReadResponses.peek());
         }
 
