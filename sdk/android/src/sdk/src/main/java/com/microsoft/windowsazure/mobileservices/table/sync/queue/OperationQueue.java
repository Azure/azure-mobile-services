--- conflicted
+++ resolved
@@ -65,126 +65,143 @@
     private Date mLoadedAt;
     private long mSequence;
     private ReadWriteLock mSyncLock;
-<<<<<<< HEAD
-=======
-
->>>>>>> eb42eaf9
+
     private OperationQueue(MobileServiceLocalStore store) {
         this.mStore = store;
 
-        this.mQueue = new LinkedList<OperationQueueItem>();
-        this.mBookmarkQueue = new LinkedList<BookmarkQueueItem>();
-
-        this.mIdOperationMap = new HashMap<String, OperationQueueItem>();
-        this.mTableCountMap = new HashMap<String, Integer>();
-
-        this.mLoadedAt = new Date();
-        this.mSequence = 0;
-
-        this.mSyncLock = new ReentrantReadWriteLock(true);
-    }
-
-    /**
-     * Initializes requirements on the local store
-     *
-     * @param store the local store
-     * @throws MobileServiceLocalStoreException
-     */
-    public static void initializeStore(MobileServiceLocalStore store) throws MobileServiceLocalStoreException {
-        Map<String, ColumnDataType> columns = new HashMap<String, ColumnDataType>();
-        columns.put("id", ColumnDataType.String);
-        columns.put("kind", ColumnDataType.Number);
-        columns.put("tablename", ColumnDataType.String);
-        columns.put("itemid", ColumnDataType.String);
-        columns.put("__createdat", ColumnDataType.Date);
-        columns.put("__queueloadedat", ColumnDataType.Date);
-        columns.put("sequence", ColumnDataType.Number);
-
-        store.defineTable(OPERATION_QUEUE_TABLE, columns);
-    }
-
-    /**
-     * Loads the queue of table operations from the local store
-     *
-     * @param store the local store
-     * @return the queue of table operations
-     * @throws java.text.ParseException
-     * @throws MobileServiceLocalStoreException
-     */
-    public static OperationQueue load(MobileServiceLocalStore store) throws ParseException, MobileServiceLocalStoreException {
-        OperationQueue opQueue = new OperationQueue(store);
-
-        JsonElement operations = store.read(QueryOperations.tableName(OPERATION_QUEUE_TABLE).orderBy("__queueLoadedAt", QueryOrder.Ascending)
-                .orderBy("sequence", QueryOrder.Ascending));
-
-        if (operations.isJsonArray()) {
-            JsonArray array = (JsonArray) operations;
-
-            for (JsonElement element : array) {
-                if (element.isJsonObject()) {
-                    OperationQueueItem opQueueItem = deserialize((JsonObject) element);
-                    opQueue.mQueue.add(opQueueItem);
-
-                    // '/' is a reserved character that cannot be used on string
-                    // ids.
-                    // We use it to build a unique compound string from
-                    // tableName and itemId
-                    String tableItemId = opQueueItem.getTableName() + "/" + opQueueItem.getItemId();
-
-                    opQueue.mIdOperationMap.put(tableItemId, opQueueItem);
-
-                    Integer tableCount = opQueue.mTableCountMap.get(opQueueItem.getTableName());
-
-                    if (tableCount != null) {
-                        opQueue.mTableCountMap.put(opQueueItem.getTableName(), tableCount + 1);
-                    } else {
-                        opQueue.mTableCountMap.put(opQueueItem.getTableName(), 1);
-                    }
-                }
-            }
-        }
-
-        return opQueue;
-    }
-
-    private static JsonObject serialize(OperationQueueItem opQueueItem) throws ParseException {
-        JsonObject element = new JsonObject();
-
-        element.addProperty("id", opQueueItem.getId());
-        element.addProperty("kind", opQueueItem.getKind().getValue());
-        element.addProperty("tablename", opQueueItem.getTableName());
-        element.addProperty("itemid", opQueueItem.getItemId());
-        element.addProperty("__createdat", DateSerializer.serialize(opQueueItem.getCreatedAt()));
-        element.addProperty("__queueloadedat", DateSerializer.serialize(opQueueItem.getQueueLoadedAt()));
-        element.addProperty("sequence", opQueueItem.getSequence());
-
-        return element;
-    }
-
-    private static OperationQueueItem deserialize(JsonObject element) throws ParseException {
-        String id = element.get("id").getAsString();
-        int kind = element.get("kind").getAsInt();
-        String tableName = element.get("tablename").getAsString();
-        String itemId = element.get("itemid").getAsString();
-        Date createdAt = DateSerializer.deserialize(element.get("__createdat").getAsString());
-        Date queueLoadedAt = DateSerializer.deserialize(element.get("__queueloadedat").getAsString());
-        long sequence = element.get("sequence").getAsLong();
-
-        TableOperation operation = null;
-        switch (kind) {
-            case 0:
-                operation = InsertOperation.create(id, tableName, itemId, createdAt);
-                break;
-            case 1:
-                operation = UpdateOperation.create(id, tableName, itemId, createdAt);
-                break;
-            case 2:
-                operation = DeleteOperation.create(id, tableName, itemId, createdAt);
-                break;
-        }
-
-        return new OperationQueueItem(operation, queueLoadedAt, sequence);
-    }
+		@Override
+		public String getId() {
+			return this.mOperation.getId();
+		}
+
+		@Override
+		public TableOperationKind getKind() {
+			return this.mOperation.getKind();
+		}
+
+		@Override
+		public String getTableName() {
+			return this.mOperation.getTableName();
+		}
+
+		@Override
+		public String getItemId() {
+			return this.mOperation.getItemId();
+		}
+
+		@Override
+		public Date getCreatedAt() {
+			return this.mOperation.getCreatedAt();
+		}
+
+		private TableOperation getOperation() {
+			return this.mOperation;
+		}
+
+		private Date getQueueLoadedAt() {
+			return this.mQueueLoadedAt;
+		}
+
+		private long getSequence() {
+			return this.mSequence;
+		}
+
+		private boolean isCancelled() {
+			return this.mCancelled;
+		}
+
+		private void cancel() {
+			this.mCancelled = true;
+		}
+
+		@Override
+		public <T> T accept(TableOperationVisitor<T> visitor) throws Throwable {
+			return this.mOperation.accept(visitor);
+		}
+	}
+
+	private static class BookmarkQueueItem {
+		private Date mQueueLoadedAt;
+		private long mSequence;
+		private boolean mCancelled;
+
+		private BookmarkQueueItem(Date queueLoadedAt, long sequence) {
+			this.mQueueLoadedAt = queueLoadedAt;
+			this.mSequence = sequence;
+			this.mCancelled = false;
+		}
+	}
+
+	/**
+	 * Class that represents a push sync bookmark, and table operations within
+	 * it
+	 */
+	public static class Bookmark {
+		private OperationQueue mOpQueue;
+		private BookmarkQueueItem mBookmarkQueueItem;
+
+		private Bookmark(OperationQueue opQueue, BookmarkQueueItem bookmarkQueueItem) {
+			this.mOpQueue = opQueue;
+			this.mBookmarkQueueItem = bookmarkQueueItem;
+		}
+
+		/**
+		 * Dequeue the next bookmarked table operation
+		 * 
+		 * @return the table operation
+		 * @throws MobileServiceLocalStoreException
+		 */
+		public TableOperation dequeue() throws MobileServiceLocalStoreException {
+			return this.mOpQueue.dequeueBookmarked(this.mBookmarkQueueItem);
+		}
+
+		/**
+		 * Peek the next bookmarked table operation
+		 * 
+		 * @return the table operation
+		 */
+		public TableOperation peek() {
+			return this.mOpQueue.peekBookmarked(this.mBookmarkQueueItem);
+		}
+
+		/**
+		 * Returns true if the bookmark is the first and current in the queue
+		 */
+		public boolean isCurrentBookmark() {
+			return this.mOpQueue.isCurrentBookmark(this.mBookmarkQueueItem);
+		}
+
+		/**
+		 * Returns true if the bookmark is canceled
+		 */
+		public boolean isCancelled() {
+			return this.mBookmarkQueueItem.mCancelled;
+		}
+	}
+
+	private MobileServiceLocalStore mStore;
+	private Queue<OperationQueueItem> mQueue;
+	private Queue<BookmarkQueueItem> mBookmarkQueue;
+	private Map<String, OperationQueueItem> mIdOperationMap;
+	private Map<String, Integer> mTableCountMap;
+	private Date mLoadedAt;
+	private long mSequence;
+	private ReadWriteLock mSyncLock;
+
+	private OperationQueue(MobileServiceLocalStore store) {
+		this.mStore = store;
+
+		this.mQueue = new LinkedList<OperationQueueItem>();
+		this.mBookmarkQueue = new LinkedList<BookmarkQueueItem>();
+
+		this.mIdOperationMap = new HashMap<String, OperationQueueItem>();
+		this.mTableCountMap = new HashMap<String, Integer>();
+
+		this.mLoadedAt = new Date();
+		this.mSequence = 0;
+
+		this.mSyncLock = new ReentrantReadWriteLock(true);
+	}
 
     /**
      * Enqueue a new table operation
