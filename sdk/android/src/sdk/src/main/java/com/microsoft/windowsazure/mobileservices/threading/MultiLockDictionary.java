/*
Copyright (c) Microsoft Open Technologies, Inc.
All Rights Reserved
Apache 2.0 License
 
   Licensed under the Apache License, Version 2.0 (the "License");
   you may not use this file except in compliance with the License.
   You may obtain a copy of the License at
 
     http://www.apache.org/licenses/LICENSE-2.0
 
   Unless required by applicable law or agreed to in writing, software
   distributed under the License is distributed on an "AS IS" BASIS,
   WITHOUT WARRANTIES OR CONDITIONS OF ANY KIND, either express or implied.
   See the License for the specific language governing permissions and
   limitations under the License.
 
See the Apache Version 2.0 License for specific language governing permissions and limitations under the License.
 */

/**
 * MultiLockDictionary.java
 */
package com.microsoft.windowsazure.mobileservices.threading;

import java.util.HashMap;
import java.util.Map;
import java.util.concurrent.locks.Lock;
import java.util.concurrent.locks.ReentrantLock;

/**
 * A key-lock dictionary that discards no longer referenced locks
 *
 * @param <T> type of the key and param to the MultiLock<T> lock
 */
public class MultiLockDictionary<T> {
    private Map<T, MultiLock<T>> mMap;
    private Object sync;
<<<<<<< HEAD
    /**
     * Constructor for MultiLockDictionary
     */
    public MultiLockDictionary() {
        this.mMap = new HashMap<T, MultiLock<T>>();
        this.sync = new Object();
    }

    /**
     * Aquire a lock for the requested key
     *
     * @param key the key
     * @return the lock
     */
    public MultiLock<T> lock(T key) {
        MultiLock<T> multiLock = null;

        synchronized (sync) {
            if (!this.mMap.containsKey(key)) {
                this.mMap.put(key, new MultiLock<T>());
            }

            multiLock = this.mMap.get(key);
            multiLock.mCount++;
        }

        multiLock.mLock.lock();

        return multiLock;
    }

    /**
     * Release the provided lock
     *
     * @param multiLock the lock
     */
    public void unLock(MultiLock<T> multiLock) {
        synchronized (sync) {
            multiLock.mCount--;
            multiLock.mLock.unlock();

            if (multiLock.mCount == 0) {
                this.mMap.remove(multiLock.mKey);
            }
        }
    }

    /**
     * A lock that implements reference count
     *
     * @param <T> type of the corresponding key
     */
    public static class MultiLock<T> {
        private T mKey;
        private int mCount;
        private Lock mLock;

=======

    /**
     * Constructor for MultiLockDictionary
     */
    public MultiLockDictionary() {
        this.mMap = new HashMap<T, MultiLock<T>>();
        this.sync = new Object();
    }

    /**
     * Aquire a lock for the requested key
     *
     * @param key the key
     * @return the lock
     */
    public MultiLock<T> lock(T key) {
        MultiLock<T> multiLock = null;

        synchronized (sync) {
            if (!this.mMap.containsKey(key)) {
                this.mMap.put(key, new MultiLock<T>());
            }

            multiLock = this.mMap.get(key);
            multiLock.mCount++;
        }

        multiLock.mLock.lock();

        return multiLock;
    }

    /**
     * Release the provided lock
     *
     * @param multiLock the lock
     */
    public void unLock(MultiLock<T> multiLock) {
        synchronized (sync) {
            multiLock.mCount--;
            multiLock.mLock.unlock();

            if (multiLock.mCount == 0) {
                this.mMap.remove(multiLock.mKey);
            }
        }
    }

    /**
     * A lock that implements reference count
     *
     * @param <T> type of the corresponding key
     */
    public static class MultiLock<T> {
        private T mKey;
        private int mCount;
        private Lock mLock;

>>>>>>> eb42eaf9
        /**
         * Constructor for MultiLock
         */
        public MultiLock() {
            this.mCount = 0;
            this.mLock = new ReentrantLock(true);
        }
    }
}<|MERGE_RESOLUTION|>--- conflicted
+++ resolved
@@ -36,65 +36,6 @@
 public class MultiLockDictionary<T> {
     private Map<T, MultiLock<T>> mMap;
     private Object sync;
-<<<<<<< HEAD
-    /**
-     * Constructor for MultiLockDictionary
-     */
-    public MultiLockDictionary() {
-        this.mMap = new HashMap<T, MultiLock<T>>();
-        this.sync = new Object();
-    }
-
-    /**
-     * Aquire a lock for the requested key
-     *
-     * @param key the key
-     * @return the lock
-     */
-    public MultiLock<T> lock(T key) {
-        MultiLock<T> multiLock = null;
-
-        synchronized (sync) {
-            if (!this.mMap.containsKey(key)) {
-                this.mMap.put(key, new MultiLock<T>());
-            }
-
-            multiLock = this.mMap.get(key);
-            multiLock.mCount++;
-        }
-
-        multiLock.mLock.lock();
-
-        return multiLock;
-    }
-
-    /**
-     * Release the provided lock
-     *
-     * @param multiLock the lock
-     */
-    public void unLock(MultiLock<T> multiLock) {
-        synchronized (sync) {
-            multiLock.mCount--;
-            multiLock.mLock.unlock();
-
-            if (multiLock.mCount == 0) {
-                this.mMap.remove(multiLock.mKey);
-            }
-        }
-    }
-
-    /**
-     * A lock that implements reference count
-     *
-     * @param <T> type of the corresponding key
-     */
-    public static class MultiLock<T> {
-        private T mKey;
-        private int mCount;
-        private Lock mLock;
-
-=======
 
     /**
      * Constructor for MultiLockDictionary
@@ -153,7 +94,6 @@
         private int mCount;
         private Lock mLock;
 
->>>>>>> eb42eaf9
         /**
          * Constructor for MultiLock
          */
