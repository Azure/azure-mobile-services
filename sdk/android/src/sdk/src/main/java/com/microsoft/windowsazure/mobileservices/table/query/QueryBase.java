/*
Copyright (c) Microsoft Open Technologies, Inc.
All Rights Reserved
Apache 2.0 License
 
   Licensed under the Apache License, Version 2.0 (the "License");
   you may not use this file except in compliance with the License.
   You may obtain a copy of the License at
 
     http://www.apache.org/licenses/LICENSE-2.0
 
   Unless required by applicable law or agreed to in writing, software
   distributed under the License is distributed on an "AS IS" BASIS,
   WITHOUT WARRANTIES OR CONDITIONS OF ANY KIND, either express or implied.
   See the License for the specific language governing permissions and
   limitations under the License.
 
See the Apache Version 2.0 License for specific language governing permissions and limitations under the License.
 */

/**
 * QueryBase.java
 */
package com.microsoft.windowsazure.mobileservices.table.query;

import android.util.Pair;

import java.util.ArrayList;
import java.util.Date;
import java.util.List;

/**
 * Class that provides a base implementation of query
 */
class QueryBase implements Query {
    /**
     * The main text of the query
     */
    private QueryNode mQueryNode;

    /**
     * Indicates if the query should include the inlinecount property
     */
    private boolean mHasInlineCount = false;

    /**
     * Indicates if the query should include the soft deleted rows
     */
    private boolean mHasDeleted = false;

    /**
     * Query ordering to use
     */
    private List<Pair<String, QueryOrder>> mOrderBy = new ArrayList<Pair<String, QueryOrder>>();

    /**
     * Query projection to use
     */
    private List<String> mProjection = null;

    /**
     * User-defined properties to use
     */
    private List<Pair<String, String>> mUserDefinedParameters = new ArrayList<Pair<String, String>>();

    /**
     * Top rows to retrieve
     */
    private int mTop = 0;

    /**
     * Rows to skip
     */
    private int mSkip = 0;

    private String mTableName = "";

    /**
     * Creates an empty QueryBase.
     */
    QueryBase() {

    }

    @Override
    public Query deepClone() {
        QueryBase clone = new QueryBase();

        clone.mQueryNode = this.mQueryNode != null ? this.mQueryNode.deepClone() : null;
        clone.mHasInlineCount = this.mHasInlineCount;
        clone.mHasDeleted = this.mHasDeleted;

        for (Pair<String, QueryOrder> orderBy : this.mOrderBy) {
            clone.mOrderBy.add(new Pair<String, QueryOrder>(orderBy.first, orderBy.second));
        }

        if (this.mProjection != null) {
            clone.mProjection = new ArrayList<String>();

            for (String column : this.mProjection) {
                clone.mProjection.add(column);
            }
        }

        for (Pair<String, String> parameter : this.mUserDefinedParameters) {
            clone.mUserDefinedParameters.add(new Pair<String, String>(parameter.first, parameter.second));
        }

        clone.mTop = this.mTop;

        clone.mSkip = this.mSkip;

        clone.mTableName = this.mTableName;

        return clone;
    }

    @Override
    public QueryNode getQueryNode() {
        return this.mQueryNode;
    }

    @Override
    public void setQueryNode(QueryNode queryNode) {
        this.mQueryNode = queryNode;
    }

    @Override
    public boolean hasInlineCount() {
        return mHasInlineCount;
    }

    @Override
    public boolean hasDeleted() {
        return mHasDeleted;
    }

    @Override
    public List<Pair<String, QueryOrder>> getOrderBy() {
        return mOrderBy;
    }

    @Override
    public List<String> getProjection() {
        return mProjection;
    }

    @Override
    public List<Pair<String, String>> getUserDefinedParameters() {
        return mUserDefinedParameters;
    }

    @Override
    public int getTop() {
        return mTop;
    }

    @Override
    public int getSkip() {
        return mSkip;
    }

    @Override
    public String getTableName() {
        return mTableName;
    }

    @Override
    public Query tableName(String tableName) {
        this.mTableName = tableName;
        return this;
    }

    /**
     * *** Row Operations *****
     */

    @Override
    public Query parameter(String parameter, String value) {
        this.mUserDefinedParameters.add(new Pair<String, String>(parameter, value));
        return this;
    }

    @Override
    public Query orderBy(String field, QueryOrder order) {
        this.mOrderBy.add(new Pair<String, QueryOrder>(field, order));
        return this;
    }

    @Override
    public Query top(int top) {
        if (top > 0) {
            this.mTop = top;
        }

        return this;
    }

    @Override
    public Query skip(int skip) {
        if (skip > 0) {
            this.mSkip = skip;
        }

        return this;
    }

    @Override
    public Query includeInlineCount() {
        this.mHasInlineCount = true;

        return this;
    }

    @Override
    public Query removeInlineCount() {
        this.mHasInlineCount = false;

        return this;
    }

    @Override
    public Query includeDeleted() {
        this.mHasDeleted = true;

        return this;
    }

    @Override
    public Query removeDeleted() {
        this.mHasDeleted = false;

        return this;
    }

    @Override
    public Query select(String... fields) {
        this.mProjection = new ArrayList<String>();
        for (String field : fields) {
            this.mProjection.add(field);
        }

        return this;
    }

    /**
     * *** Query Operations *****
     */

    @Override
    public Query field(String fieldName) {
        QueryOperations.join(this, QueryOperations.field(fieldName));
        return this;
    }

    @Override
    public Query val(Number number) {
        QueryOperations.join(this, QueryOperations.val(number));
        return this;
    }

    @Override
    public Query val(boolean val) {
        QueryOperations.join(this, QueryOperations.val(val));
        return this;
    }

    @Override
    public Query val(String s) {
        QueryOperations.join(this, QueryOperations.val(s));
        return this;
    }

    @Override
    public Query val(Date date) {
        QueryOperations.join(this, QueryOperations.val(date));
        return this;
    }

    /**
     * *** Logical Operators *****
     */

    @Override
    public Query and() {
        QueryOperations.join(this, QueryOperations.and());
        return this;
    }

    @Override
    public Query and(Query otherQuery) {
        QueryOperations.join(this, QueryOperations.and(otherQuery));
        return this;
    }

    @Override
    public Query or() {
        QueryOperations.join(this, QueryOperations.or());
        return this;
    }

    @Override
    public Query or(Query otherQuery) {
        QueryOperations.join(this, QueryOperations.or(otherQuery));
        return this;
    }

    @Override
    public Query not() {
        QueryOperations.join(this, QueryOperations.not());
        return this;
    }

    @Override
    public Query not(Query otherQuery) {
        QueryOperations.join(this, QueryOperations.not(otherQuery));
        return this;
    }

    @Override
    public Query not(boolean booleanValue) {
        QueryOperations.join(this, QueryOperations.not(QueryOperations.val(booleanValue)));
        return this;
    }

    /**
     * *** Comparison Operators *****
     */

    @Override
    public Query ge() {
        QueryOperations.join(this, QueryOperations.ge());
        return this;
    }

    @Override
<<<<<<< HEAD
=======
    public Query ge(String stringValue) {
        QueryOperations.join(this, QueryOperations.ge(stringValue));
        return this;
    }

    @Override
>>>>>>> eb42eaf9
    public Query ge(Query otherQuery) {
        QueryOperations.join(this, QueryOperations.ge(otherQuery));
        return this;
    }

    @Override
    public Query ge(Number numberValue) {
        QueryOperations.join(this, QueryOperations.ge(QueryOperations.val(numberValue)));
        return this;
    }

    @Override
    public Query ge(Date dateValue) {
        QueryOperations.join(this, QueryOperations.ge(QueryOperations.val(dateValue)));
        return this;
    }

    @Override
    public Query le() {
        QueryOperations.join(this, QueryOperations.le());
        return this;
    }

    @Override
    public Query le(Query otherQuery) {
        QueryOperations.join(this, QueryOperations.le(otherQuery));
        return this;
    }

    @Override
    public Query le(Number numberValue) {
        QueryOperations.join(this, QueryOperations.le(QueryOperations.val(numberValue)));
        return this;
    }

    @Override
    public Query le(Date dateValue) {
        QueryOperations.join(this, QueryOperations.le(QueryOperations.val(dateValue)));
        return this;
    }

    @Override
    public Query gt() {
        QueryOperations.join(this, QueryOperations.gt());
        return this;
    }

    @Override
    public Query gt(Query otherQuery) {
        QueryOperations.join(this, QueryOperations.gt(otherQuery));
        return this;
    }

    @Override
    public Query gt(Number numberValue) {
        QueryOperations.join(this, QueryOperations.gt(QueryOperations.val(numberValue)));
        return this;
    }

    @Override
    public Query gt(Date dateValue) {
        QueryOperations.join(this, QueryOperations.gt(QueryOperations.val(dateValue)));
        return this;
    }

    @Override
<<<<<<< HEAD
=======
    public Query gt(String stringValue) {
        QueryOperations.join(this, QueryOperations.gt(QueryOperations.val(stringValue)));
        return this;
    }

    @Override
>>>>>>> eb42eaf9
    public Query lt() {
        QueryOperations.join(this, QueryOperations.lt());
        return this;
    }

    @Override
    public Query lt(Query otherQuery) {
        QueryOperations.join(this, QueryOperations.lt(otherQuery));
        return this;
    }

    @Override
    public Query lt(Number numberValue) {
        QueryOperations.join(this, QueryOperations.lt(QueryOperations.val(numberValue)));
        return this;
    }

    @Override
    public Query lt(Date dateValue) {
        QueryOperations.join(this, QueryOperations.lt(QueryOperations.val(dateValue)));
        return this;
    }

    @Override
    public Query eq() {
        QueryOperations.join(this, QueryOperations.eq());
        return this;
    }

    @Override
    public Query eq(Query otherQuery) {
        QueryOperations.join(this, QueryOperations.eq(otherQuery));
        return this;
    }

    @Override
    public Query eq(Number numberValue) {
        QueryOperations.join(this, QueryOperations.eq(QueryOperations.val(numberValue)));
        return this;
    }

    @Override
    public Query eq(boolean booleanValue) {
        QueryOperations.join(this, QueryOperations.eq(QueryOperations.val(booleanValue)));
        return this;
    }

    @Override
    public Query eq(String stringValue) {
        QueryOperations.join(this, QueryOperations.eq(QueryOperations.val(stringValue)));
        return this;
    }

    @Override
    public Query eq(Date dateValue) {
        QueryOperations.join(this, QueryOperations.eq(QueryOperations.val(dateValue)));
        return this;
    }

    @Override
    public Query ne() {
        QueryOperations.join(this, QueryOperations.ne());
        return this;
    }

    @Override
    public Query ne(Query otherQuery) {
        QueryOperations.join(this, QueryOperations.ne(otherQuery));
        return this;
    }

    @Override
    public Query ne(Number numberValue) {
        QueryOperations.join(this, QueryOperations.ne(QueryOperations.val(numberValue)));
        return this;
    }

    @Override
    public Query ne(boolean booleanValue) {
        QueryOperations.join(this, QueryOperations.ne(QueryOperations.val(booleanValue)));
        return this;
    }

    @Override
    public Query ne(String stringValue) {
        QueryOperations.join(this, QueryOperations.ne(QueryOperations.val(stringValue)));
        return this;
    }

    @Override
    public Query ne(Date dateValue) {
        QueryOperations.join(this, QueryOperations.ne(QueryOperations.val(dateValue)));
        return this;
    }

    /**
     * *** Arithmetic Operators *****
     */

    @Override
    public Query add() {
        QueryOperations.join(this, QueryOperations.add());
        return this;
    }

    @Override
    public Query add(Query otherQuery) {
        QueryOperations.join(this, QueryOperations.add(otherQuery));
        return this;
    }

    @Override
    public Query add(Number val) {
        QueryOperations.join(this, QueryOperations.add(val));
        return this;
    }

    @Override
    public Query sub() {
        QueryOperations.join(this, QueryOperations.sub());
        return this;
    }

    @Override
    public Query sub(Query otherQuery) {
        QueryOperations.join(this, QueryOperations.sub(otherQuery));
        return this;
    }

    @Override
    public Query sub(Number val) {
        QueryOperations.join(this, QueryOperations.sub(val));
        return this;
    }

    @Override
    public Query mul() {
        QueryOperations.join(this, QueryOperations.mul());
        return this;
    }

    @Override
    public Query mul(Query otherQuery) {
        QueryOperations.join(this, QueryOperations.mul(otherQuery));
        return this;
    }

    @Override
    public Query mul(Number val) {
        QueryOperations.join(this, QueryOperations.mul(val));
        return this;
    }

    @Override
    public Query div() {
        QueryOperations.join(this, QueryOperations.div());
        return this;
    }

    @Override
    public Query div(Query otherQuery) {
        QueryOperations.join(this, QueryOperations.div(otherQuery));
        return this;
    }

    @Override
    public Query div(Number val) {
        QueryOperations.join(this, QueryOperations.div(val));
        return this;
    }

    @Override
    public Query mod() {
        QueryOperations.join(this, QueryOperations.mod());
        return this;
    }

    @Override
    public Query mod(Query otherQuery) {
        QueryOperations.join(this, QueryOperations.mod(otherQuery));
        return this;
    }

    @Override
    public Query mod(Number val) {
        QueryOperations.join(this, QueryOperations.mod(val));
        return this;
    }

    /**
     * *** Date Operators *****
     */

    @Override
    public Query year(Query otherQuery) {
        QueryOperations.join(this, QueryOperations.year(otherQuery));
        return this;
    }

    @Override
    public Query year(String field) {
        QueryOperations.join(this, QueryOperations.year(field));
        return this;
    }

    @Override
    public Query month(Query otherQuery) {
        QueryOperations.join(this, QueryOperations.month(otherQuery));
        return this;
    }

    @Override
    public Query month(String field) {
        QueryOperations.join(this, QueryOperations.month(field));
        return this;
    }

    @Override
    public Query day(Query otherQuery) {
        QueryOperations.join(this, QueryOperations.day(otherQuery));
        return this;
    }

    @Override
    public Query day(String field) {
        QueryOperations.join(this, QueryOperations.day(field));
        return this;
    }

    @Override
    public Query hour(Query otherQuery) {
        QueryOperations.join(this, QueryOperations.hour(otherQuery));
        return this;
    }

    @Override
    public Query hour(String field) {
        QueryOperations.join(this, QueryOperations.hour(field));
        return this;
    }

    @Override
    public Query minute(Query otherQuery) {
        QueryOperations.join(this, QueryOperations.minute(otherQuery));
        return this;
    }

    @Override
    public Query minute(String field) {
        QueryOperations.join(this, QueryOperations.minute(field));
        return this;
    }

    @Override
    public Query second(Query otherQuery) {
        QueryOperations.join(this, QueryOperations.second(otherQuery));
        return this;
    }

    @Override
    public Query second(String field) {
        QueryOperations.join(this, QueryOperations.second(field));
        return this;
    }

    /**
     * *** Math Functions *****
     */

    @Override
    public Query floor(Query otherQuery) {
        QueryOperations.join(this, QueryOperations.floor(otherQuery));
        return this;
    }

    @Override
    public Query ceiling(Query otherQuery) {
        QueryOperations.join(this, QueryOperations.ceiling(otherQuery));
        return this;
    }

    @Override
    public Query round(Query otherQuery) {
        QueryOperations.join(this, QueryOperations.round(otherQuery));
        return this;
    }

    /**
     * *** String Operators *****
     */

    @Override
    public Query toLower(Query exp) {
        QueryOperations.join(this, QueryOperations.toLower(exp));
        return this;
    }

    @Override
    public Query toLower(String field) {
        QueryOperations.join(this, QueryOperations.toLower(field));
        return this;
    }

    @Override
    public Query toUpper(Query exp) {
        QueryOperations.join(this, QueryOperations.toUpper(exp));
        return this;
    }

    @Override
    public Query toUpper(String field) {
        QueryOperations.join(this, QueryOperations.toUpper(field));
        return this;
    }

    @Override
    public Query length(Query exp) {
        QueryOperations.join(this, QueryOperations.length(exp));
        return this;
    }

    @Override
    public Query length(String field) {
        QueryOperations.join(this, QueryOperations.length(field));
        return this;
    }

    @Override
    public Query trim(Query exp) {
        QueryOperations.join(this, QueryOperations.trim(exp));
        return this;
    }

    @Override
    public Query trim(String field) {
        QueryOperations.join(this, QueryOperations.trim(field));
        return this;
    }

    @Override
    public Query startsWith(Query field, Query start) {
        QueryOperations.join(this, QueryOperations.startsWith(field, start));
        return this;
    }

    @Override
    public Query startsWith(String field, String start) {
        QueryOperations.join(this, QueryOperations.startsWith(field, start));
        return this;
    }

    @Override
    public Query endsWith(Query field, Query end) {
        QueryOperations.join(this, QueryOperations.endsWith(field, end));
        return this;
    }

    @Override
    public Query endsWith(String field, String end) {
        QueryOperations.join(this, QueryOperations.endsWith(field, end));
        return this;
    }

    @Override
    public Query subStringOf(Query str1, Query str2) {
        QueryOperations.join(this, QueryOperations.subStringOf(str1, str2));
        return this;
    }

    @Override
    public Query subStringOf(String str, String field) {
        QueryOperations.join(this, QueryOperations.subStringOf(str, field));
        return this;
    }

    @Override
    public Query concat(Query str1, Query str2) {
        QueryOperations.join(this, QueryOperations.concat(str1, str2));
        return this;
    }

    @Override
    public Query concat(Query str1, String str2) {
        QueryOperations.join(this, QueryOperations.concat(str1, str2));
        return this;
    }

    @Override
    public Query indexOf(Query haystack, Query needle) {
        QueryOperations.join(this, QueryOperations.indexOf(haystack, needle));
        return this;
    }

    @Override
    public Query indexOf(String field, String needle) {
        QueryOperations.join(this, QueryOperations.indexOf(field, needle));
        return this;
    }

    @Override
    public Query subString(Query str, Query pos) {
        QueryOperations.join(this, QueryOperations.subString(str, pos));
        return this;
    }

    @Override
    public Query subString(String field, int pos) {
        QueryOperations.join(this, QueryOperations.subString(field, pos));
        return this;
    }

    @Override
    public Query subString(Query str, Query pos, Query length) {
        QueryOperations.join(this, QueryOperations.subString(str, pos, length));
        return this;
    }

    @Override
    public Query subString(String field, int pos, int length) {
        QueryOperations.join(this, QueryOperations.subString(field, pos, length));
        return this;
    }

    @Override
    public Query replace(Query str, Query find, Query replace) {
        QueryOperations.join(this, QueryOperations.replace(str, find, replace));
        return this;
    }

    @Override
    public Query replace(String field, String find, String replace) {
        QueryOperations.join(this, QueryOperations.replace(field, find, replace));
        return this;
    }
}<|MERGE_RESOLUTION|>--- conflicted
+++ resolved
@@ -334,15 +334,12 @@
     }
 
     @Override
-<<<<<<< HEAD
-=======
     public Query ge(String stringValue) {
         QueryOperations.join(this, QueryOperations.ge(stringValue));
         return this;
     }
 
     @Override
->>>>>>> eb42eaf9
     public Query ge(Query otherQuery) {
         QueryOperations.join(this, QueryOperations.ge(otherQuery));
         return this;
@@ -409,15 +406,12 @@
     }
 
     @Override
-<<<<<<< HEAD
-=======
     public Query gt(String stringValue) {
         QueryOperations.join(this, QueryOperations.gt(QueryOperations.val(stringValue)));
         return this;
     }
 
     @Override
->>>>>>> eb42eaf9
     public Query lt() {
         QueryOperations.join(this, QueryOperations.lt());
         return this;
