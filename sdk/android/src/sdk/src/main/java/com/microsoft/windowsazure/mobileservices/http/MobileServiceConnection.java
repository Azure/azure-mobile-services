/*
Copyright (c) Microsoft Open Technologies, Inc.
All Rights Reserved
Apache 2.0 License

   Licensed under the Apache License, Version 2.0 (the "License");
   you may not use this file except in compliance with the License.
   You may obtain a copy of the License at

     http://www.apache.org/licenses/LICENSE-2.0

   Unless required by applicable law or agreed to in writing, software
   distributed under the License is distributed on an "AS IS" BASIS,
   WITHOUT WARRANTIES OR CONDITIONS OF ANY KIND, either express or implied.
   See the License for the specific language governing permissions and
   limitations under the License.

See the Apache Version 2.0 License for specific language governing permissions and limitations under the License.
 */

/**
 * MobileServiceConnection.java
 */
package com.microsoft.windowsazure.mobileservices.http;

import android.os.Build;

import com.google.common.util.concurrent.FutureCallback;
import com.google.common.util.concurrent.Futures;
import com.google.common.util.concurrent.ListenableFuture;
import com.google.common.util.concurrent.SettableFuture;
import com.microsoft.windowsazure.mobileservices.MobileServiceApplication;
import com.microsoft.windowsazure.mobileservices.MobileServiceClient;
import com.microsoft.windowsazure.mobileservices.MobileServiceException;
import com.microsoft.windowsazure.mobileservices.ServiceFilterResponseCallback;
import com.microsoft.windowsazure.mobileservices.authentication.MobileServiceUser;

import org.apache.http.Header;
import org.apache.http.protocol.HTTP;

/**
 * Class for handling communication with Microsoft Azure Mobile Services REST APIs
 */
public class MobileServiceConnection {

    /**
     * Header value to represent JSON content-type
     */
    public static final String JSON_CONTENTTYPE = "application/json";

    /**
     * Request header to indicate the API Version
     */
    private static final String ZUMO_API_VERSION_HEADER = "ZUMO-API-VERSION";

    /**
     * Request header to indicate the Mobile Service Installation ID
     */
    private static final String X_ZUMO_INSTALLATION_ID_HEADER = "X-ZUMO-INSTALLATION-ID";

    /**
     * Request header to indicate the Mobile Service user authentication token
     */
    private static final String X_ZUMO_AUTH_HEADER = "X-ZUMO-AUTH";

    /**
     * Name of the zumo version header.
     */
    private static final String X_ZUMO_VERSION_HEADER = "X-ZUMO-VERSION";

    /**
     * Header value to represent GZIP content-encoding
     */
    private static final String GZIP_CONTENTENCODING = "gzip";
    /**
     * Current SDK version
     */
    private static final String SDK_VERSION = "2.0.2";
    /**
     * The MobileServiceClient used for communication with the Mobile Service
     */
    private MobileServiceClient mClient;

    /**
     * Constructor for the MobileServiceConnection
     *
     * @param client The client used for communication with the Mobile Service
     */
    public MobileServiceConnection(MobileServiceClient client) {
        mClient = client;
    }

    /**
     * Generates the User-Agent
     */
    static String getUserAgent() {
        String userAgent = String.format("ZUMO/1.0 (lang=%s; os=%s; os_version=%s; arch=%s; version=%s)", "Java", "Android", Build.VERSION.RELEASE,
                Build.CPU_ABI, SDK_VERSION);

        return userAgent;
    }

    /**
     * Execute a request-response operation with a Mobile Service
     *
     * @param request          The request to execute
     * @param responseCallback Callback to invoke after the request is executed
     */
    public ListenableFuture<ServiceFilterResponse> start(final ServiceFilterRequest request) {
        if (request == null) {
            throw new IllegalArgumentException("Request can not be null");
        }

        ServiceFilter filter = mClient.getServiceFilter();
        // Set the request's headers
        configureHeadersOnRequest(request);
        return filter.handleRequest(request, new NextServiceFilterCallback() {

            @Override
            public ListenableFuture<ServiceFilterResponse> onNext(ServiceFilterRequest request) {
                SettableFuture<ServiceFilterResponse> future = SettableFuture.create();
                ServiceFilterResponse response = null;

                try {
                    response = request.execute();
                    int statusCode = response.getStatus().getStatusCode();

                    // If the response has error throw exception
                    if (statusCode < 200 || statusCode >= 300) {
                        String responseContent = response.getContent();
                        if (responseContent != null && !responseContent.trim().equals("")) {
                            throw new MobileServiceException(responseContent, response);
                        } else {
                            throw new MobileServiceException(String.format("{'code': %d}", statusCode), response);
                        }
                    }

                    future.set(response);
                } catch (MobileServiceException e) {
                    future.setException(e);
                } catch (Exception e) {
                    future.setException(new MobileServiceException("Error while processing request.", e, response));
                }

                return future;
            }
        });
    }

    /**
     * Execute a request-response operation with a Mobile Service
     *
     * @param request          The request to execute
     * @param responseCallback Callback to invoke after the request is executed
     */
    public void start(final ServiceFilterRequest request, final ServiceFilterResponseCallback responseCallback) {
        ListenableFuture<ServiceFilterResponse> startFuture = start(request);

        Futures.addCallback(startFuture, new FutureCallback<ServiceFilterResponse>() {
            @Override
            public void onFailure(Throwable exception) {
                if (exception instanceof Exception) {
                    responseCallback.onResponse(MobileServiceException.getServiceResponse(exception), (Exception) exception);
                } else {
                    responseCallback.onResponse(MobileServiceException.getServiceResponse(exception), new Exception(exception));
                }
            }

            @Override
            public void onSuccess(ServiceFilterResponse response) {
                responseCallback.onResponse(response, null);
            }
        });
    }

    /**
     * Configures the HttpRequestBase to execute a request with a Mobile Service
     *
     * @param request The request to configure
     */
    private void configureHeadersOnRequest(ServiceFilterRequest request) {
        // Add the authentication header if the user is logged in
        MobileServiceUser user = mClient.getCurrentUser();
        if (user != null && user.getAuthenticationToken() != "") {
            request.addHeader(X_ZUMO_AUTH_HEADER, user.getAuthenticationToken());
        }

        if (SDK_VERSION != null) {
            request.addHeader(X_ZUMO_VERSION_HEADER, SDK_VERSION);
        }
        // Set the User Agent header
        request.addHeader(HTTP.USER_AGENT, getUserAgent());

<<<<<<< HEAD
        // Set the special Application key header, if present
        String appKey = mClient.getAppKey();
        if (appKey != null && appKey.trim().length() > 0) {
            request.addHeader(X_ZUMO_APPLICATION_HEADER, mClient.getAppKey());
        }

        // Set the Mobile Service SDK Version
        request.addHeader(ZUMO_API_VERSION_HEADER,"2.0.0");

=======
>>>>>>> bc0da508
        // Set the special Installation ID header
        request.addHeader(X_ZUMO_INSTALLATION_ID_HEADER, MobileServiceApplication.getInstallationId(mClient.getContext()));

        if (!requestContainsHeader(request, "Accept")) {
            request.addHeader("Accept", JSON_CONTENTTYPE);
        }

        if (!requestContainsHeader(request, "Accept-Encoding")) {
            request.addHeader("Accept-Encoding", GZIP_CONTENTENCODING);
        }
    }

    /**
     * Verifies if the request contains the specified header
     *
     * @param request    The request to verify
     * @param headerName The header name to find
     * @return True if the header is present, false otherwise
     */
    private boolean requestContainsHeader(ServiceFilterRequest request, String headerName) {
        for (Header header : request.getHeaders()) {
            if (header.getName().equals(headerName)) {
                return true;
            }
        }

        return false;
    }
}<|MERGE_RESOLUTION|>--- conflicted
+++ resolved
@@ -191,18 +191,9 @@
         // Set the User Agent header
         request.addHeader(HTTP.USER_AGENT, getUserAgent());
 
-<<<<<<< HEAD
-        // Set the special Application key header, if present
-        String appKey = mClient.getAppKey();
-        if (appKey != null && appKey.trim().length() > 0) {
-            request.addHeader(X_ZUMO_APPLICATION_HEADER, mClient.getAppKey());
-        }
-
         // Set the Mobile Service SDK Version
         request.addHeader(ZUMO_API_VERSION_HEADER,"2.0.0");
 
-=======
->>>>>>> bc0da508
         // Set the special Installation ID header
         request.addHeader(X_ZUMO_INSTALLATION_ID_HEADER, MobileServiceApplication.getInstallationId(mClient.getContext()));
 
