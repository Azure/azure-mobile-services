--- conflicted
+++ resolved
@@ -242,8 +242,6 @@
     /**
      * Greater than or equal comparison operator.
      *
-<<<<<<< HEAD
-=======
      * @param stringValue
      * @return Query
      */
@@ -254,7 +252,6 @@
     /**
      * Greater than or equal comparison operator.
      *
->>>>>>> eb42eaf9
      * @param numberValue
      * @return Query
      */
