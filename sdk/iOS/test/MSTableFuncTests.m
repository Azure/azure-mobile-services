--- conflicted
+++ resolved
@@ -28,16 +28,11 @@
     // 'testsEnabled' BOOL above to YES.
     
     MSClient *client = [MSClient
-<<<<<<< HEAD
-                        clientWithApplicationURLString:@"<Microsoft Azure Mobile Service App URL>"
-                        applicationKey:@"<Application Key>"];
+              clientWithApplicationURLString:@"<Microsoft Azure Mobile Service App URL>"
+              applicationKey:@"<Application Key>"];
     client = [MSClient clientWithApplicationURLString:@"https://philtotesting.azure-mobile.net/"
                                        applicationKey:@"cusnemNWxPUJEBPdESCAZyZGJqIDUv47"];
 
-=======
-              clientWithApplicationURLString:@"<Microsoft Azure Mobile Service App URL>"
-              applicationKey:@"<Application Key>"];
->>>>>>> 35c32695
     
     STAssertTrue([client.applicationURL.description hasPrefix:@"https://"], @"The functional tests are currently disabled.");
     [self continueAfterFailure];
