--- conflicted
+++ resolved
@@ -178,14 +178,7 @@
                     break;
                     
                 case MSTableOperationDelete:
-<<<<<<< HEAD
-                    [self.dataSource deleteItemsWithIds:[NSArray arrayWithObject:itemId] table:table orError:&error];
-=======
                     [self.dataSource deleteItemsWithIds:@[itemId] table:table orError:&error];
-                    
-                    // Capture the deleted item in case the user wants to cancel it or a conflict occur
-                    operation.item = item;
->>>>>>> fa3cad82
                     break;
                     
                 default:
