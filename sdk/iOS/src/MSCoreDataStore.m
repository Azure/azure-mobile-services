--- conflicted
+++ resolved
@@ -26,13 +26,8 @@
 {
     self = [super init];
     if (self) {
-<<<<<<< HEAD
         _handlesSyncTableOperations = YES;
         _context = context;
-=======
-        self.context = context;
-		self.handlesSyncTableOperations = YES;
->>>>>>> 5c2e8eca
     }
     return self;
 }
@@ -253,10 +248,7 @@
             }];
             
             __block bool hasVersion = false;
-<<<<<<< HEAD
-=======
-            
->>>>>>> 5c2e8eca
+            
             [systemColumnIndexes enumerateIndexesUsingBlock:^(NSUInteger idx, BOOL *stop) {
                 NSString *columnName = [properties objectAtIndex:idx];
 
