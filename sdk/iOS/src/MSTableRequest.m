--- conflicted
+++ resolved
@@ -439,8 +439,6 @@
     return request;
 }
 
-<<<<<<< HEAD
-=======
 #pragma mark * Private Static Constructors
 
 + (NSString *)getVersionFromItem:(id)item itemId:(id)itemId
@@ -459,7 +457,6 @@
     [request addValue:version forHTTPHeaderField:@"If-Match"];
 }
 
->>>>>>> 35c32695
 @end
 
 
