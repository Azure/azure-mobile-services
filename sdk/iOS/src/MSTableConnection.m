--- conflicted
+++ resolved
@@ -256,7 +256,6 @@
     return totalCount;
 }
 
-<<<<<<< HEAD
 +(void) removeSystemColumnsFromItem:(NSMutableDictionary *)item ifNotInQuery:(NSString *)query
 {
     // Do nothing for non-string Ids
@@ -290,8 +289,6 @@
     }
 }
 
-=======
->>>>>>> 209db44a
 +(void) removeSystemColumn:(NSString *)systemColumnName fromItem:(NSMutableDictionary *)item ifNotInQuery:(NSString *)query
 {
     NSString *shortName = [systemColumnName substringFromIndex:2]; // Remove "__"
