// ----------------------------------------------------------------------------
// Copyright (c) Microsoft Corporation. All rights reserved.
// ----------------------------------------------------------------------------

#import "MSClientConnection.h"
#import "MSUserAgentBuilder.h"
#import "MSFilter.h"
#import "MSUser.h"


#pragma mark * HTTP Header String Constants


NSString *const xApplicationHeader = @"X-ZUMO-APPLICATION";
NSString *const contentTypeHeader = @"Content-Type";
NSString *const userAgentHeader = @"User-Agent";
NSString *const zumoVersionHeader = @"X-ZUMO-VERSION";
NSString *const jsonContentType = @"application/json";
NSString *const xZumoAuth = @"X-ZUMO-AUTH";
NSString *const xZumoInstallId = @"X-ZUMO-INSTALLATION-ID";


#pragma mark * MSConnectionDelegate Private Interface


// The |MSConnectionDelegate| is a private class that implements the
// |NSURLConnectionDataDelegate| and surfaces success and error blocks. It
// is used only by the |MSClientConnection|.
@interface MSConnectionDelegate : NSObject <NSURLConnectionDataDelegate>
		
@property (nonatomic, strong)               MSClient *client;
@property (nonatomic, strong)               NSData *data;
@property (nonatomic, strong)               NSHTTPURLResponse *response;
@property (nonatomic, copy)                 MSResponseBlock completion;

-(id) initWithClient:(MSClient *)client
          completion:(MSResponseBlock)completion;

@end


#pragma mark * MSClientConnection Implementation


@implementation MSClientConnection

static NSOperationQueue *delegateQueue;

@synthesize client = client_;
@synthesize request = request_;
@synthesize completion = completion_;


# pragma mark * Public Initializer Methods


-(id) initWithRequest:(NSURLRequest *)request
               client:(MSClient *)client
           completion:(MSResponseBlock)completion
{
    self = [super init];
    if (self) {
        client_ = client;
        request_ = [MSClientConnection configureHeadersOnRequest:request
                                                      withClient:client];
        completion_ = [completion copy];
    }
    
    return self;
}


#pragma mark * Public Start Methods


-(void) start
{
    [MSClientConnection invokeNextFilter:self.client.filters
                              withClient:self.client
                             withRequest:self.request
                              completion:self.completion];
}

-(void) startWithoutFilters
{
    [MSClientConnection invokeNextFilter:nil
                              withClient:self.client
                             withRequest:self.request
                              completion:self.completion];
}


#pragma mark * Public Response Handling Methods


-(BOOL) isSuccessfulResponse:(NSHTTPURLResponse *)response
                        data:(NSData *)data
                     orError:(NSError **)error
{
    // Success is determined just by the HTTP status code
    BOOL isSuccessful = response.statusCode < 400;
    
    if (!isSuccessful && self.completion && error) {
        // Read the error message from the response body
        *error =[self.client.serializer errorFromData:data
                                             MIMEType:response.MIMEType];
        [self addRequestAndResponse:response toError:error];
    }
    
    return isSuccessful;
}

-(id) itemFromData:(NSData *)data
          response:(NSHTTPURLResponse *)response
          ensureDictionary:(BOOL)ensureDictionary
          orError:(NSError **)error
{
    // Try to deserialize the data
    id item = [self.client.serializer itemFromData:data
                                  withOriginalItem:nil
                                  ensureDictionary:ensureDictionary
                                           orError:error];
    
    // If there was an error, add the request and response
    if (error && *error) {
        [self addRequestAndResponse:response toError:error];
    }
    
    return item;
}


-(void) addRequestAndResponse:(NSHTTPURLResponse *)response
                      toError:(NSError **)error
{
    if (error && *error) {
        // Create a new error with request and the response in the userInfo...
        NSMutableDictionary *userInfo = [(*error).userInfo mutableCopy];
        [userInfo setObject:self.request forKey:MSErrorRequestKey];
        
        if (response) {
            [userInfo setObject:response forKey:MSErrorResponseKey];
        }
        
        *error = [NSError errorWithDomain:(*error).domain
                                     code:(*error).code
                                 userInfo:userInfo];
    }
}


# pragma mark * Private Static Methods


+(void) invokeNextFilter:(NSArray *)filters
              withClient:(MSClient *)client
             withRequest:(NSURLRequest *)request
               completion:(MSFilterResponseBlock)completion
{
    if (!filters || filters.count == 0) {
        dispatch_async(dispatch_get_main_queue(), ^{
        
            // No filters to invoke so use |NSURLConnection | to actually
            // send the request.
            MSConnectionDelegate *delegate = [[MSConnectionDelegate alloc]
                                              initWithClient:client
                                                  completion:completion];
        
<<<<<<< HEAD
            [NSURLConnection connectionWithRequest:request delegate:delegate];
        });
=======
        // No filters to invoke so use |NSURLConnection | to actually
        // send the request.
        MSConnectionDelegate *delegate = [[MSConnectionDelegate alloc]
                                          initWithClient:client
                                              completion:completion];
        
        if (client.connectionDelegateQueue) {
            NSURLConnection *connection = [[NSURLConnection alloc] initWithRequest:request delegate:delegate startImmediately:NO];
            [connection setDelegateQueue:client.connectionDelegateQueue];
            [connection start];
        } else {
            [NSURLConnection connectionWithRequest:request delegate:delegate];
        }
>>>>>>> a08628dd
    }
    else {
        
        // Since we have at least one more filter, construct the nextBlock
        // for it and then invoke the filter
        id<MSFilter> nextFilter = [filters objectAtIndex:0];
        NSArray *nextFilters = [filters subarrayWithRange:
                                NSMakeRange(1, filters.count - 1)];
    
        MSFilterNextBlock onNext =
        [^(NSURLRequest *onNextRequest,
           MSFilterResponseBlock onNextResponse)
        {
            [MSClientConnection invokeNextFilter:nextFilters
                                      withClient:client
                                     withRequest:onNextRequest
                                      completion:onNextResponse];                                    
        } copy];
        
        [nextFilter handleRequest:request
                           next:onNext
                       response:completion];
    }
}

+(NSURLRequest *) configureHeadersOnRequest:(NSURLRequest *)request
                                 withClient:(MSClient *)client
{
    NSMutableURLRequest *mutableRequest = [request mutableCopy];
    
    NSString *requestHost = request.URL.host;
    NSString *applicationHost = client.applicationURL.host;
    if ([applicationHost isEqualToString:requestHost])
    {
        // Add the authentication header if the user is logged in
        if (client.currentUser &&
            client.currentUser.mobileServiceAuthenticationToken) {
            [mutableRequest
             setValue:client.currentUser.mobileServiceAuthenticationToken
             forHTTPHeaderField:xZumoAuth];
        }
        
        // Set the User Agent header
        NSString *userAgentValue = [MSUserAgentBuilder userAgent];
        [mutableRequest setValue:userAgentValue
              forHTTPHeaderField:userAgentHeader];
        
        //Set the Zumo Version Header
        [mutableRequest setValue:userAgentValue
              forHTTPHeaderField:zumoVersionHeader];
        
        // Set the special Application key header
        NSString *appKey = client.applicationKey;
        if (appKey != nil) {
            [mutableRequest setValue:appKey
                  forHTTPHeaderField:xApplicationHeader];
        }
        
        // Set the installation id header
        [mutableRequest setValue:client.installId forHTTPHeaderField:xZumoInstallId];
        
        if ([request HTTPBody] &&
             ![request valueForHTTPHeaderField:contentTypeHeader]) {
            // Set the content type header
            [mutableRequest setValue:jsonContentType
                  forHTTPHeaderField:contentTypeHeader];
        }
    }
    
    return mutableRequest;
}




@end


#pragma mark * MSConnectionDelegate Private Implementation


@implementation MSConnectionDelegate

@synthesize client = client_;
@synthesize completion = completion_;
@synthesize data = data_;
@synthesize response = response_;


# pragma mark * Public Initializer Methods


-(id) initWithClient:(MSClient *)client
          completion:(MSResponseBlock)completion
{
    self = [super init];
    if (self) {
        client_ = client;
        completion_ = [completion copy];
    }
    
    return self;
}


# pragma mark * NSURLConnectionDelegate Methods


-(void) connection:(NSURLConnection *)connection
  didFailWithError:(NSError *)error
{
    if (self.completion) {
        self.completion(nil, nil, error);
        [self cleanup];
    }
}


# pragma mark * NSURLConnectionDataDelegate Methods


-(void) connection:(NSURLConnection *)connection
didReceiveResponse:(NSURLResponse *)response
{
    // We should only be making HTTP requests
    self.response = (NSHTTPURLResponse *)response;
}

-(void)connection: (NSURLConnection *)connection
    didReceiveData:(NSData *)data
{
    // If we haven't received any data before, just take this data instance
    if (!self.data) {
        self.data = data;
    }
    else {
        
        // Otherwise, append this data to what we have
        NSMutableData *newData = [NSMutableData dataWithData:self.data];
        [newData appendData:data];
        self.data = newData;
    }
}

-(NSCachedURLResponse *) connection:(NSURLConnection *)connection
                  willCacheResponse:(NSCachedURLResponse *)cachedResponse
{
    // We don't want to cache anything
    return nil;
}

-(NSURLRequest *) connection:(NSURLConnection *)connection
             willSendRequest:(NSURLRequest *)request
            redirectResponse:(NSURLResponse *)response
{
    NSURLRequest *newRequest = nil;
    
    // Only follow redirects to the Microsoft Azure Mobile Service and not
    // to other hosts
    NSString *requestHost = request.URL.host;
    NSString *applicationHost = self.client.applicationURL.host;
    if ([applicationHost isEqualToString:requestHost])
    {
        newRequest = request;
    }
    
    return newRequest;
}

-(void) connectionDidFinishLoading:(NSURLConnection *)connection
{
    if (self.completion) {
        self.completion(self.response, self.data, nil);
        [self cleanup];
    }
}

-(void) cleanup
{
    self.client = nil;
    self.data = nil;
    self.response = nil;
    self.completion = nil;
}

@end
<|MERGE_RESOLUTION|>--- conflicted
+++ resolved
@@ -160,16 +160,6 @@
     if (!filters || filters.count == 0) {
         dispatch_async(dispatch_get_main_queue(), ^{
         
-            // No filters to invoke so use |NSURLConnection | to actually
-            // send the request.
-            MSConnectionDelegate *delegate = [[MSConnectionDelegate alloc]
-                                              initWithClient:client
-                                                  completion:completion];
-        
-<<<<<<< HEAD
-            [NSURLConnection connectionWithRequest:request delegate:delegate];
-        });
-=======
         // No filters to invoke so use |NSURLConnection | to actually
         // send the request.
         MSConnectionDelegate *delegate = [[MSConnectionDelegate alloc]
@@ -182,8 +172,7 @@
             [connection start];
         } else {
             [NSURLConnection connectionWithRequest:request delegate:delegate];
-        }
->>>>>>> a08628dd
+        }});
     }
     else {
         
