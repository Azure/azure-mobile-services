// !$*UTF8*$!
{
	archiveVersion = 1;
	classes = {
	};
	objectVersion = 46;
	objects = {

/* Begin PBXAggregateTarget section */
		E8E37977161F8E6B00C13F00 /* Framework */ = {
			isa = PBXAggregateTarget;
			buildConfigurationList = E8E37978161F8E6B00C13F00 /* Build configuration list for PBXAggregateTarget "Framework" */;
			buildPhases = (
				E8E3797D161F8ED900C13F00 /* ShellScript */,
			);
			dependencies = (
				E8E3797C161F8EB400C13F00 /* PBXTargetDependency */,
			);
			name = Framework;
			productName = Framework;
		};
/* End PBXAggregateTarget section */

/* Begin PBXBuildFile section */
		5A4FAC771B05E40F0027011D /* WindowsAzureMobileServices.h in Headers */ = {isa = PBXBuildFile; fileRef = E8F33B14161667CE002DD7C6 /* WindowsAzureMobileServices.h */; settings = {ATTRIBUTES = (Public, ); }; };
		5A4FAC781B05E4790027011D /* MSLoginSerializer.m in Sources */ = {isa = PBXBuildFile; fileRef = E8146645165BE2440038EBE5 /* MSLoginSerializer.m */; };
		5A4FAC791B05E47F0027011D /* MSLoginSerializer.h in Headers */ = {isa = PBXBuildFile; fileRef = E8146644165BE2440038EBE5 /* MSLoginSerializer.h */; };
		5A4FAC7A1B05E4890027011D /* MSLogin.m in Sources */ = {isa = PBXBuildFile; fileRef = E8146641165BE0150038EBE5 /* MSLogin.m */; };
		5A4FAC7B1B05E48C0027011D /* MSLogin.h in Headers */ = {isa = PBXBuildFile; fileRef = E8146640165BE0150038EBE5 /* MSLogin.h */; };
		5A4FAC7C1B05E4910027011D /* MSLoginView.m in Sources */ = {isa = PBXBuildFile; fileRef = E8653C0B16559C15002CB440 /* MSLoginView.m */; };
		5A4FAC7D1B05E4940027011D /* MSLoginView.h in Headers */ = {isa = PBXBuildFile; fileRef = E8653C0A16559C15002CB440 /* MSLoginView.h */; };
		5A4FAC7E1B05E4970027011D /* MSLoginController.m in Sources */ = {isa = PBXBuildFile; fileRef = E814664A165C07EB0038EBE5 /* MSLoginController.m */; };
		5A4FAC7F1B05E49B0027011D /* MSLoginController.h in Headers */ = {isa = PBXBuildFile; fileRef = 402774F8161F73AB00A23A8F /* MSLoginController.h */; settings = {ATTRIBUTES = (Public, ); }; };
		5A4FAC801B05E4A30027011D /* MSTableOperationInternal.h in Headers */ = {isa = PBXBuildFile; fileRef = A258890218A19D0B00962F9A /* MSTableOperationInternal.h */; };
		5A4FAC811B05E4A90027011D /* MSSyncContextInternal.h in Headers */ = {isa = PBXBuildFile; fileRef = A258890618A19D0B00962F9A /* MSSyncContextInternal.h */; };
		5A4FAC821B05E4BA0027011D /* MSClientInternal.h in Headers */ = {isa = PBXBuildFile; fileRef = E8EE7841170CAEDC00C2848F /* MSClientInternal.h */; };
		5A4FAC831B05E4DB0027011D /* MSQueryResult.m in Sources */ = {isa = PBXBuildFile; fileRef = 7929542719B7C793006A3829 /* MSQueryResult.m */; };
		5A4FAC841B05E4DF0027011D /* MSQueryResult.h in Headers */ = {isa = PBXBuildFile; fileRef = 7929542619B7C793006A3829 /* MSQueryResult.h */; settings = {ATTRIBUTES = (Public, ); }; };
		5A4FAC851B05E4E90027011D /* MSClient.h in Headers */ = {isa = PBXBuildFile; fileRef = E8F33B0A161667CE002DD7C6 /* MSClient.h */; settings = {ATTRIBUTES = (Public, ); }; };
		5A4FAC861B05E4F00027011D /* MSClient.m in Sources */ = {isa = PBXBuildFile; fileRef = E8F33B0B161667CE002DD7C6 /* MSClient.m */; };
		5A4FAC871B05E4F40027011D /* MSDateOffset.h in Headers */ = {isa = PBXBuildFile; fileRef = CF762EC51A1D366E0018C292 /* MSDateOffset.h */; settings = {ATTRIBUTES = (Public, ); }; };
		5A4FAC881B05E4FA0027011D /* MSDateOffset.m in Sources */ = {isa = PBXBuildFile; fileRef = CF762EC71A1D36950018C292 /* MSDateOffset.m */; };
		5A4FAC891B05E4FE0027011D /* MSError.h in Headers */ = {isa = PBXBuildFile; fileRef = E8F33B0C161667CE002DD7C6 /* MSError.h */; settings = {ATTRIBUTES = (Public, ); }; };
		5A4FAC8A1B05E5040027011D /* MSError.m in Sources */ = {isa = PBXBuildFile; fileRef = E8F33B0D161667CE002DD7C6 /* MSError.m */; };
		5A4FAC8B1B05E5080027011D /* MSQuery.h in Headers */ = {isa = PBXBuildFile; fileRef = E8F33B0E161667CE002DD7C6 /* MSQuery.h */; settings = {ATTRIBUTES = (Public, ); }; };
		5A4FAC8C1B05E5110027011D /* MSQuery.m in Sources */ = {isa = PBXBuildFile; fileRef = E8F33B0F161667CE002DD7C6 /* MSQuery.m */; };
		5A4FAC8D1B05E5180027011D /* MSTable.h in Headers */ = {isa = PBXBuildFile; fileRef = E8F33B10161667CE002DD7C6 /* MSTable.h */; settings = {ATTRIBUTES = (Public, ); }; };
		5A4FAC8E1B05E5220027011D /* MSTable.m in Sources */ = {isa = PBXBuildFile; fileRef = E8F33B11161667CE002DD7C6 /* MSTable.m */; };
		5A4FAC8F1B05E5250027011D /* MSUser.h in Headers */ = {isa = PBXBuildFile; fileRef = E8F33B12161667CE002DD7C6 /* MSUser.h */; settings = {ATTRIBUTES = (Public, ); }; };
		5A4FAC901B05E52C0027011D /* MSUser.m in Sources */ = {isa = PBXBuildFile; fileRef = E8F33B13161667CE002DD7C6 /* MSUser.m */; };
		5A4FAC911B05E5300027011D /* MSFilter.h in Headers */ = {isa = PBXBuildFile; fileRef = E8E378FF161E14E800C13F00 /* MSFilter.h */; settings = {ATTRIBUTES = (Public, ); }; };
		5A4FAC921B05E5360027011D /* MSLocalStorage.h in Headers */ = {isa = PBXBuildFile; fileRef = A24701AD196896F500385DA2 /* MSLocalStorage.h */; };
		5A4FAC931B05E53B0027011D /* MSLocalStorage.m in Sources */ = {isa = PBXBuildFile; fileRef = A24701AE196896F500385DA2 /* MSLocalStorage.m */; };
		5A4FAC941B05E53F0027011D /* MSPush.h in Headers */ = {isa = PBXBuildFile; fileRef = A24701AF196896F500385DA2 /* MSPush.h */; settings = {ATTRIBUTES = (Public, ); }; };
		5A4FAC951B05E5460027011D /* MSPush.m in Sources */ = {isa = PBXBuildFile; fileRef = A24701B0196896F500385DA2 /* MSPush.m */; };
		5A4FAC961B05E5490027011D /* MSPushHttp.h in Headers */ = {isa = PBXBuildFile; fileRef = A24701B1196896F500385DA2 /* MSPushHttp.h */; };
		5A4FAC971B05E54D0027011D /* MSPushHttp.m in Sources */ = {isa = PBXBuildFile; fileRef = A24701B2196896F500385DA2 /* MSPushHttp.m */; };
		5A4FAC981B05E5500027011D /* MSPushRequest.h in Headers */ = {isa = PBXBuildFile; fileRef = A24701B3196896F500385DA2 /* MSPushRequest.h */; };
		5A4FAC991B05E5540027011D /* MSPushRequest.m in Sources */ = {isa = PBXBuildFile; fileRef = A24701B4196896F500385DA2 /* MSPushRequest.m */; };
		5A4FAC9A1B05E5580027011D /* MSRegistrationManager.h in Headers */ = {isa = PBXBuildFile; fileRef = A24701B5196896F500385DA2 /* MSRegistrationManager.h */; };
		5A4FAC9B1B05E55C0027011D /* MSRegistrationManager.m in Sources */ = {isa = PBXBuildFile; fileRef = A24701B6196896F500385DA2 /* MSRegistrationManager.m */; };
		5A4FAC9C1B05E5620027011D /* MSCoreDataStore.h in Headers */ = {isa = PBXBuildFile; fileRef = A2ACD53E192322C50012B1ED /* MSCoreDataStore.h */; settings = {ATTRIBUTES = (Public, ); }; };
		5A4FAC9D1B05E5670027011D /* MSCoreDataStore.m in Sources */ = {isa = PBXBuildFile; fileRef = A2ACD53F192322C50012B1ED /* MSCoreDataStore.m */; };
		5A4FAC9E1B05E56A0027011D /* MSSyncContextReadResult.h in Headers */ = {isa = PBXBuildFile; fileRef = A2C14C6819105D9F00A58609 /* MSSyncContextReadResult.h */; settings = {ATTRIBUTES = (Public, ); }; };
		5A4FAC9F1B05E5710027011D /* MSSyncContextReadResult.m in Sources */ = {isa = PBXBuildFile; fileRef = A2C14C6919105D9F00A58609 /* MSSyncContextReadResult.m */; };
		5A4FACA01B05E5740027011D /* MSSyncTable.h in Headers */ = {isa = PBXBuildFile; fileRef = A258890718A19D0B00962F9A /* MSSyncTable.h */; settings = {ATTRIBUTES = (Public, ); }; };
		5A4FACA11B05E57A0027011D /* MSSyncTable.m in Sources */ = {isa = PBXBuildFile; fileRef = A258890818A19D0B00962F9A /* MSSyncTable.m */; };
		5A4FACA21B05E57D0027011D /* MSSyncContext.h in Headers */ = {isa = PBXBuildFile; fileRef = A258890518A19D0B00962F9A /* MSSyncContext.h */; settings = {ATTRIBUTES = (Public, ); }; };
		5A4FACA31B05E5860027011D /* MSSyncContext.m in Sources */ = {isa = PBXBuildFile; fileRef = A25888F818A19CBA00962F9A /* MSSyncContext.m */; };
		5A4FACA41B05E5F20027011D /* MSOperationQueue.h in Headers */ = {isa = PBXBuildFile; fileRef = A25888FC18A19D0B00962F9A /* MSOperationQueue.h */; };
		5A4FACA51B05E5F60027011D /* MSOperationQueue.m in Sources */ = {isa = PBXBuildFile; fileRef = A25888FD18A19D0B00962F9A /* MSOperationQueue.m */; };
		5A4FACA61B05E6000027011D /* MSQueuePullOperation.h in Headers */ = {isa = PBXBuildFile; fileRef = CF4D49851A2E5C96006AEB70 /* MSQueuePullOperation.h */; };
		5A4FACA71B05E6060027011D /* MSQueuePullOperation.m in Sources */ = {isa = PBXBuildFile; fileRef = CF4D49891A2E5CF8006AEB70 /* MSQueuePullOperation.m */; };
		5A4FACA81B05E60A0027011D /* MSQueuePurgeOperation.h in Headers */ = {isa = PBXBuildFile; fileRef = CF1D745A1A5D85D80074789F /* MSQueuePurgeOperation.h */; };
		5A4FACA91B05E60F0027011D /* MSQueuePurgeOperation.m in Sources */ = {isa = PBXBuildFile; fileRef = CF1D74581A5D85C60074789F /* MSQueuePurgeOperation.m */; };
		5A4FACAA1B05E6130027011D /* MSQueuePushOperation.h in Headers */ = {isa = PBXBuildFile; fileRef = A2818FFA18BB0660001B14E7 /* MSQueuePushOperation.h */; };
		5A4FACAB1B05E6160027011D /* MSQueuePushOperation.m in Sources */ = {isa = PBXBuildFile; fileRef = A2818FFB18BB0660001B14E7 /* MSQueuePushOperation.m */; };
		5A4FACAC1B05E61D0027011D /* MSTableConfigValue.h in Headers */ = {isa = PBXBuildFile; fileRef = CFAE6E0B1A3B84E400734128 /* MSTableConfigValue.h */; };
		5A4FACAD1B05E6200027011D /* MSTableConfigValue.m in Sources */ = {isa = PBXBuildFile; fileRef = CFAE6E091A3B84D700734128 /* MSTableConfigValue.m */; };
		5A4FACAE1B05E6230027011D /* MSTableOperation.h in Headers */ = {isa = PBXBuildFile; fileRef = A258890018A19D0B00962F9A /* MSTableOperation.h */; settings = {ATTRIBUTES = (Public, ); }; };
		5A4FACAF1B05E6280027011D /* MSTableOperation.m in Sources */ = {isa = PBXBuildFile; fileRef = A258890118A19D0B00962F9A /* MSTableOperation.m */; };
		5A4FACB01B05E62C0027011D /* MSTableOperationError.h in Headers */ = {isa = PBXBuildFile; fileRef = A281900218BB2FF5001B14E7 /* MSTableOperationError.h */; settings = {ATTRIBUTES = (Public, ); }; };
		5A4FACB11B05E6320027011D /* MSTableOperationError.m in Sources */ = {isa = PBXBuildFile; fileRef = A281900318BB2FF5001B14E7 /* MSTableOperationError.m */; };
		5A4FACB21B05E6460027011D /* MSClientConnection.h in Headers */ = {isa = PBXBuildFile; fileRef = E8F33B1E16166822002DD7C6 /* MSClientConnection.h */; };
		5A4FACB31B05E64A0027011D /* MSClientConnection.m in Sources */ = {isa = PBXBuildFile; fileRef = E8F33B1F16166822002DD7C6 /* MSClientConnection.m */; };
		5A4FACB41B05E6510027011D /* MSTableConnection.h in Headers */ = {isa = PBXBuildFile; fileRef = E8F33B2016166822002DD7C6 /* MSTableConnection.h */; };
		5A4FACB51B05E6550027011D /* MSTableConnection.m in Sources */ = {isa = PBXBuildFile; fileRef = E8F33B2116166822002DD7C6 /* MSTableConnection.m */; };
		5A4FACB61B05E6580027011D /* MSAPIConnection.h in Headers */ = {isa = PBXBuildFile; fileRef = E8C44040170BAD49002FC997 /* MSAPIConnection.h */; };
		5A4FACB71B05E65B0027011D /* MSAPIConnection.m in Sources */ = {isa = PBXBuildFile; fileRef = E8C44041170BAD49002FC997 /* MSAPIConnection.m */; };
		5A4FACB81B05E65E0027011D /* MSTableRequest.h in Headers */ = {isa = PBXBuildFile; fileRef = E8F33B2216166822002DD7C6 /* MSTableRequest.h */; };
		5A4FACB91B05E6620027011D /* MSTableRequest.m in Sources */ = {isa = PBXBuildFile; fileRef = E8F33B2316166822002DD7C6 /* MSTableRequest.m */; };
		5A4FACBA1B05E6650027011D /* MSAPIRequest.h in Headers */ = {isa = PBXBuildFile; fileRef = E8C44045170BAD93002FC997 /* MSAPIRequest.h */; };
		5A4FACBB1B05E6680027011D /* MSAPIRequest.m in Sources */ = {isa = PBXBuildFile; fileRef = E8C44046170BAD93002FC997 /* MSAPIRequest.m */; };
		5A4FACBC1B05E66C0027011D /* MSSDKFeatures.h in Headers */ = {isa = PBXBuildFile; fileRef = 870C0C9A199C246700A134DD /* MSSDKFeatures.h */; };
		5A4FACBD1B05E6700027011D /* MSSDKFeatures.m in Sources */ = {isa = PBXBuildFile; fileRef = 870C0C9B199C246700A134DD /* MSSDKFeatures.m */; };
		5A4FACBE1B05E6730027011D /* MSURLBuilder.h in Headers */ = {isa = PBXBuildFile; fileRef = E87BB01D161A446C008053F9 /* MSURLBuilder.h */; };
		5A4FACBF1B05E6770027011D /* MSURLBuilder.m in Sources */ = {isa = PBXBuildFile; fileRef = E87BB01E161A446C008053F9 /* MSURLBuilder.m */; };
		5A4FACC01B05E67A0027011D /* MSUserAgentBuilder.h in Headers */ = {isa = PBXBuildFile; fileRef = E84CA4CD162369BD009B2588 /* MSUserAgentBuilder.h */; };
		5A4FACC11B05E67E0027011D /* MSUserAgentBuilder.m in Sources */ = {isa = PBXBuildFile; fileRef = E84CA4CE162369BD009B2588 /* MSUserAgentBuilder.m */; };
		5A4FACC21B05E6810027011D /* MSNaiveISODateFormatter.h in Headers */ = {isa = PBXBuildFile; fileRef = E8EA24BB161CFC5300BE055D /* MSNaiveISODateFormatter.h */; };
		5A4FACC31B05E6840027011D /* MSNaiveISODateFormatter.m in Sources */ = {isa = PBXBuildFile; fileRef = E8EA24BC161CFC5300BE055D /* MSNaiveISODateFormatter.m */; };
		5A4FACC41B05E6870027011D /* MSSerializer.h in Headers */ = {isa = PBXBuildFile; fileRef = E8F33B2916166837002DD7C6 /* MSSerializer.h */; };
		5A4FACC51B05E68C0027011D /* MSJSONSerializer.h in Headers */ = {isa = PBXBuildFile; fileRef = E8F33B2716166837002DD7C6 /* MSJSONSerializer.h */; };
		5A4FACC61B05E68F0027011D /* MSJSONSerializer.m in Sources */ = {isa = PBXBuildFile; fileRef = E8F33B2816166837002DD7C6 /* MSJSONSerializer.m */; };
		5A4FACC71B05E6920027011D /* MSPredicateTranslator.h in Headers */ = {isa = PBXBuildFile; fileRef = E8F33B2B1616684F002DD7C6 /* MSPredicateTranslator.h */; };
		5A4FACC81B05E6950027011D /* MSPredicateTranslator.m in Sources */ = {isa = PBXBuildFile; fileRef = E8F33B2C1616684F002DD7C6 /* MSPredicateTranslator.m */; };
		7929542819B7C793006A3829 /* MSQueryResult.h in Headers */ = {isa = PBXBuildFile; fileRef = 7929542619B7C793006A3829 /* MSQueryResult.h */; settings = {ATTRIBUTES = (Public, ); }; };
		7929542919B7C793006A3829 /* MSQueryResult.m in Sources */ = {isa = PBXBuildFile; fileRef = 7929542719B7C793006A3829 /* MSQueryResult.m */; };
		870C0C9C199C246700A134DD /* MSSDKFeatures.h in Headers */ = {isa = PBXBuildFile; fileRef = 870C0C9A199C246700A134DD /* MSSDKFeatures.h */; };
		870C0C9D199C246700A134DD /* MSSDKFeatures.m in Sources */ = {isa = PBXBuildFile; fileRef = 870C0C9B199C246700A134DD /* MSSDKFeatures.m */; };
		A214410C182631A500C2E762 /* MSTableFuncTests.m in Sources */ = {isa = PBXBuildFile; fileRef = A214410B182631A500C2E762 /* MSTableFuncTests.m */; };
		A22CF3731825914700660C79 /* MSTable+MSTableTestUtilities.m in Sources */ = {isa = PBXBuildFile; fileRef = A22CF3721825914700660C79 /* MSTable+MSTableTestUtilities.m */; };
		A232CCA21AC8FDE800E15D3A /* MSTableOperationErrorTests.m in Sources */ = {isa = PBXBuildFile; fileRef = A232CCA11AC8FDE800E15D3A /* MSTableOperationErrorTests.m */; };
		A232CCA31AC9C86D00E15D3A /* TodoItem.m in Sources */ = {isa = PBXBuildFile; fileRef = A24425511A67496600854EF9 /* TodoItem.m */; };
		A24701B7196896F500385DA2 /* MSLocalStorage.h in Headers */ = {isa = PBXBuildFile; fileRef = A24701AD196896F500385DA2 /* MSLocalStorage.h */; };
		A24701B8196896F500385DA2 /* MSLocalStorage.m in Sources */ = {isa = PBXBuildFile; fileRef = A24701AE196896F500385DA2 /* MSLocalStorage.m */; };
		A24701B9196896F500385DA2 /* MSPush.h in Headers */ = {isa = PBXBuildFile; fileRef = A24701AF196896F500385DA2 /* MSPush.h */; settings = {ATTRIBUTES = (Public, ); }; };
		A24701BA196896F500385DA2 /* MSPush.m in Sources */ = {isa = PBXBuildFile; fileRef = A24701B0196896F500385DA2 /* MSPush.m */; };
		A24701BB196896F500385DA2 /* MSPushHttp.h in Headers */ = {isa = PBXBuildFile; fileRef = A24701B1196896F500385DA2 /* MSPushHttp.h */; };
		A24701BC196896F500385DA2 /* MSPushHttp.m in Sources */ = {isa = PBXBuildFile; fileRef = A24701B2196896F500385DA2 /* MSPushHttp.m */; };
		A24701BD196896F500385DA2 /* MSPushRequest.h in Headers */ = {isa = PBXBuildFile; fileRef = A24701B3196896F500385DA2 /* MSPushRequest.h */; };
		A24701BE196896F500385DA2 /* MSPushRequest.m in Sources */ = {isa = PBXBuildFile; fileRef = A24701B4196896F500385DA2 /* MSPushRequest.m */; };
		A24701BF196896F500385DA2 /* MSRegistrationManager.h in Headers */ = {isa = PBXBuildFile; fileRef = A24701B5196896F500385DA2 /* MSRegistrationManager.h */; };
		A24701C0196896F500385DA2 /* MSRegistrationManager.m in Sources */ = {isa = PBXBuildFile; fileRef = A24701B6196896F500385DA2 /* MSRegistrationManager.m */; };
		A24701C5196897A700385DA2 /* MSPushHttpTests.m in Sources */ = {isa = PBXBuildFile; fileRef = A24701C3196897A700385DA2 /* MSPushHttpTests.m */; };
		A24701C6196897A700385DA2 /* MSPushTests.m in Sources */ = {isa = PBXBuildFile; fileRef = A24701C4196897A700385DA2 /* MSPushTests.m */; };
		A24701C8196897B300385DA2 /* MSLocalStorageTests.m in Sources */ = {isa = PBXBuildFile; fileRef = A24701C7196897B300385DA2 /* MSLocalStorageTests.m */; };
		A24701CB196897C100385DA2 /* MSMultiRequestTestFilter.m in Sources */ = {isa = PBXBuildFile; fileRef = A24701CA196897C100385DA2 /* MSMultiRequestTestFilter.m */; };
		A25888F918A19CBA00962F9A /* MSSyncContext.m in Sources */ = {isa = PBXBuildFile; fileRef = A25888F818A19CBA00962F9A /* MSSyncContext.m */; };
		A258890B18A19D0B00962F9A /* MSOperationQueue.h in Headers */ = {isa = PBXBuildFile; fileRef = A25888FC18A19D0B00962F9A /* MSOperationQueue.h */; };
		A258890C18A19D0B00962F9A /* MSOperationQueue.m in Sources */ = {isa = PBXBuildFile; fileRef = A25888FD18A19D0B00962F9A /* MSOperationQueue.m */; };
		A258890F18A19D0B00962F9A /* MSTableOperation.h in Headers */ = {isa = PBXBuildFile; fileRef = A258890018A19D0B00962F9A /* MSTableOperation.h */; settings = {ATTRIBUTES = (Public, ); }; };
		A258891018A19D0B00962F9A /* MSTableOperation.m in Sources */ = {isa = PBXBuildFile; fileRef = A258890118A19D0B00962F9A /* MSTableOperation.m */; };
		A258891118A19D0B00962F9A /* MSTableOperationInternal.h in Headers */ = {isa = PBXBuildFile; fileRef = A258890218A19D0B00962F9A /* MSTableOperationInternal.h */; };
		A258891418A19D0B00962F9A /* MSSyncContext.h in Headers */ = {isa = PBXBuildFile; fileRef = A258890518A19D0B00962F9A /* MSSyncContext.h */; settings = {ATTRIBUTES = (Public, ); }; };
		A258891518A19D0B00962F9A /* MSSyncContextInternal.h in Headers */ = {isa = PBXBuildFile; fileRef = A258890618A19D0B00962F9A /* MSSyncContextInternal.h */; };
		A258891618A19D0B00962F9A /* MSSyncTable.h in Headers */ = {isa = PBXBuildFile; fileRef = A258890718A19D0B00962F9A /* MSSyncTable.h */; settings = {ATTRIBUTES = (Public, ); }; };
		A258891718A19D0B00962F9A /* MSSyncTable.m in Sources */ = {isa = PBXBuildFile; fileRef = A258890818A19D0B00962F9A /* MSSyncTable.m */; };
		A258891E18A1A30000962F9A /* MSSyncTableTests.m in Sources */ = {isa = PBXBuildFile; fileRef = A258891A18A19D1B00962F9A /* MSSyncTableTests.m */; };
		A258891F18A1A30500962F9A /* MSOfflinePassthroughHelper.m in Sources */ = {isa = PBXBuildFile; fileRef = A258891918A19D1B00962F9A /* MSOfflinePassthroughHelper.m */; };
		A2818FFC18BB0660001B14E7 /* MSQueuePushOperation.h in Headers */ = {isa = PBXBuildFile; fileRef = A2818FFA18BB0660001B14E7 /* MSQueuePushOperation.h */; };
		A2818FFD18BB0660001B14E7 /* MSQueuePushOperation.m in Sources */ = {isa = PBXBuildFile; fileRef = A2818FFB18BB0660001B14E7 /* MSQueuePushOperation.m */; };
		A281900418BB2FF5001B14E7 /* MSTableOperationError.h in Headers */ = {isa = PBXBuildFile; fileRef = A281900218BB2FF5001B14E7 /* MSTableOperationError.h */; settings = {ATTRIBUTES = (Public, ); }; };
		A281900518BB2FF5001B14E7 /* MSTableOperationError.m in Sources */ = {isa = PBXBuildFile; fileRef = A281900318BB2FF5001B14E7 /* MSTableOperationError.m */; };
		A28224B0192ACEAE00EF8743 /* CoreData.framework in Frameworks */ = {isa = PBXBuildFile; fileRef = A28224AF192ACEAE00EF8743 /* CoreData.framework */; };
		A28224B3192ACFB700EF8743 /* CoreDataTestModel.xcdatamodeld in Sources */ = {isa = PBXBuildFile; fileRef = A28224B1192ACFB700EF8743 /* CoreDataTestModel.xcdatamodeld */; };
		A28224B4192AD00E00EF8743 /* CoreDataTestModel.xcdatamodeld in Resources */ = {isa = PBXBuildFile; fileRef = A28224B1192ACFB700EF8743 /* CoreDataTestModel.xcdatamodeld */; };
		A28DD6361A83FDEA00F1A1C5 /* MSManagedObjectObserver.h in Headers */ = {isa = PBXBuildFile; fileRef = A28DD6341A83FDEA00F1A1C5 /* MSManagedObjectObserver.h */; settings = {ATTRIBUTES = (Public, ); }; };
		A28DD6371A83FDEA00F1A1C5 /* MSManagedObjectObserver.m in Sources */ = {isa = PBXBuildFile; fileRef = A28DD6351A83FDEA00F1A1C5 /* MSManagedObjectObserver.m */; };
		A295B2B3192AB2040067562E /* MSCoreDataStoreTests.m in Sources */ = {isa = PBXBuildFile; fileRef = A295B2B2192AB2040067562E /* MSCoreDataStoreTests.m */; };
		A29F44A31953CBF30063C0C1 /* MSCoreDataStore+TestHelper.m in Sources */ = {isa = PBXBuildFile; fileRef = A29F44A21953CBF30063C0C1 /* MSCoreDataStore+TestHelper.m */; };
		A2ACD540192322C50012B1ED /* MSCoreDataStore.h in Headers */ = {isa = PBXBuildFile; fileRef = A2ACD53E192322C50012B1ED /* MSCoreDataStore.h */; settings = {ATTRIBUTES = (Public, ); }; };
		A2ACD541192322C50012B1ED /* MSCoreDataStore.m in Sources */ = {isa = PBXBuildFile; fileRef = A2ACD53F192322C50012B1ED /* MSCoreDataStore.m */; };
		A2ADF7E91914481B0078BB16 /* MSTableOperationTests.m in Sources */ = {isa = PBXBuildFile; fileRef = A2ADF7E81914481B0078BB16 /* MSTableOperationTests.m */; };
		A2C14C6A19105D9F00A58609 /* MSSyncContextReadResult.h in Headers */ = {isa = PBXBuildFile; fileRef = A2C14C6819105D9F00A58609 /* MSSyncContextReadResult.h */; settings = {ATTRIBUTES = (Public, ); }; };
		A2C14C6B19105D9F00A58609 /* MSSyncContextReadResult.m in Sources */ = {isa = PBXBuildFile; fileRef = A2C14C6919105D9F00A58609 /* MSSyncContextReadResult.m */; };
		A38A856F1BC35C8F005D63DF /* MSPullSettingsInternal.h in Headers */ = {isa = PBXBuildFile; fileRef = D0EFD8581B2F785F009CF6DA /* MSPullSettingsInternal.h */; settings = {ASSET_TAGS = (); }; };
		A38A85701BC35CA1005D63DF /* MSQueuePullOperationInternal.h in Headers */ = {isa = PBXBuildFile; fileRef = F3EA41DC1B0E62F40014B587 /* MSQueuePullOperationInternal.h */; settings = {ASSET_TAGS = (); }; };
		A38A85711BC35CE5005D63DF /* MSTestWaiter.m in Sources */ = {isa = PBXBuildFile; fileRef = CF4D498B1A3253E2006AEB70 /* MSTestWaiter.m */; settings = {ASSET_TAGS = (); }; };
		CF1D74591A5D85C60074789F /* MSQueuePurgeOperation.m in Sources */ = {isa = PBXBuildFile; fileRef = CF1D74581A5D85C60074789F /* MSQueuePurgeOperation.m */; };
		CF1D745B1A5D9CAB0074789F /* MSQueuePurgeOperation.h in Headers */ = {isa = PBXBuildFile; fileRef = CF1D745A1A5D85D80074789F /* MSQueuePurgeOperation.h */; };
		CF4D49861A2E5C96006AEB70 /* MSQueuePullOperation.h in Headers */ = {isa = PBXBuildFile; fileRef = CF4D49851A2E5C96006AEB70 /* MSQueuePullOperation.h */; };
		CF4D498A1A2E5CF8006AEB70 /* MSQueuePullOperation.m in Sources */ = {isa = PBXBuildFile; fileRef = CF4D49891A2E5CF8006AEB70 /* MSQueuePullOperation.m */; };
		CF4D49921A363537006AEB70 /* settings.plist in Resources */ = {isa = PBXBuildFile; fileRef = CF4D49911A36334C006AEB70 /* settings.plist */; };
		CF762EC61A1D366E0018C292 /* MSDateOffset.h in Headers */ = {isa = PBXBuildFile; fileRef = CF762EC51A1D366E0018C292 /* MSDateOffset.h */; settings = {ATTRIBUTES = (Public, ); }; };
		CF762EC91A1D37A40018C292 /* MSDateOffset.m in Sources */ = {isa = PBXBuildFile; fileRef = CF762EC71A1D36950018C292 /* MSDateOffset.m */; };
		CFAE6E0A1A3B84D700734128 /* MSTableConfigValue.m in Sources */ = {isa = PBXBuildFile; fileRef = CFAE6E091A3B84D700734128 /* MSTableConfigValue.m */; };
		CFAE6E0C1A3B84E400734128 /* MSTableConfigValue.h in Headers */ = {isa = PBXBuildFile; fileRef = CFAE6E0B1A3B84E400734128 /* MSTableConfigValue.h */; };
		D0D3B9361B290D80002A126A /* MSPullSettings.m in Sources */ = {isa = PBXBuildFile; fileRef = D0D3B9351B290D80002A126A /* MSPullSettings.m */; };
		D0D3B9371B2A267F002A126A /* MSPullSettings.h in Headers */ = {isa = PBXBuildFile; fileRef = D0D3B9341B2906EF002A126A /* MSPullSettings.h */; settings = {ATTRIBUTES = (Public, ); }; };
		D0EFD8571B2F73B0009CF6DA /* MSPullSettingsTests.m in Sources */ = {isa = PBXBuildFile; fileRef = D0EFD8551B2F7358009CF6DA /* MSPullSettingsTests.m */; };
		D0EFD8591B2F785F009CF6DA /* MSPullSettingsInternal.h in Headers */ = {isa = PBXBuildFile; fileRef = D0EFD8581B2F785F009CF6DA /* MSPullSettingsInternal.h */; };
		E8146642165BE0150038EBE5 /* MSLogin.h in Headers */ = {isa = PBXBuildFile; fileRef = E8146640165BE0150038EBE5 /* MSLogin.h */; };
		E8146643165BE0150038EBE5 /* MSLogin.m in Sources */ = {isa = PBXBuildFile; fileRef = E8146641165BE0150038EBE5 /* MSLogin.m */; };
		E8146646165BE2440038EBE5 /* MSLoginSerializer.h in Headers */ = {isa = PBXBuildFile; fileRef = E8146644165BE2440038EBE5 /* MSLoginSerializer.h */; };
		E8146647165BE2440038EBE5 /* MSLoginSerializer.m in Sources */ = {isa = PBXBuildFile; fileRef = E8146645165BE2440038EBE5 /* MSLoginSerializer.m */; };
		E814664B165C07EB0038EBE5 /* MSLoginController.m in Sources */ = {isa = PBXBuildFile; fileRef = E814664A165C07EB0038EBE5 /* MSLoginController.m */; };
		E84CA4CF162369BD009B2588 /* MSUserAgentBuilder.h in Headers */ = {isa = PBXBuildFile; fileRef = E84CA4CD162369BD009B2588 /* MSUserAgentBuilder.h */; };
		E84CA4D0162369BD009B2588 /* MSUserAgentBuilder.m in Sources */ = {isa = PBXBuildFile; fileRef = E84CA4CE162369BD009B2588 /* MSUserAgentBuilder.m */; };
		E84CA4D316236A6E009B2588 /* UIKit.framework in Frameworks */ = {isa = PBXBuildFile; fileRef = E84CA4D216236A6E009B2588 /* UIKit.framework */; };
		E84CA4D6162373E2009B2588 /* MSUserAgentBuilderTests.m in Sources */ = {isa = PBXBuildFile; fileRef = E84CA4D5162373E2009B2588 /* MSUserAgentBuilderTests.m */; };
		E84CA4DE16272371009B2588 /* UIKit.framework in Frameworks */ = {isa = PBXBuildFile; fileRef = E84CA4D216236A6E009B2588 /* UIKit.framework */; };
		E84CA4E116272C15009B2588 /* MSLoginController.h in Headers */ = {isa = PBXBuildFile; fileRef = 402774F8161F73AB00A23A8F /* MSLoginController.h */; settings = {ATTRIBUTES = (Public, ); }; };
		E8653C0C16559C15002CB440 /* MSLoginView.h in Headers */ = {isa = PBXBuildFile; fileRef = E8653C0A16559C15002CB440 /* MSLoginView.h */; settings = {ATTRIBUTES = (); }; };
		E8653C0D16559C15002CB440 /* MSLoginView.m in Sources */ = {isa = PBXBuildFile; fileRef = E8653C0B16559C15002CB440 /* MSLoginView.m */; };
		E87BB01C161A28FC008053F9 /* MSClientTests.m in Sources */ = {isa = PBXBuildFile; fileRef = E87BB01B161A28FC008053F9 /* MSClientTests.m */; };
		E87BB01F161A446C008053F9 /* MSURLBuilder.m in Sources */ = {isa = PBXBuildFile; fileRef = E87BB01E161A446C008053F9 /* MSURLBuilder.m */; };
		E87BB022161B57C8008053F9 /* MSUserTests.m in Sources */ = {isa = PBXBuildFile; fileRef = E87BB021161B57C8008053F9 /* MSUserTests.m */; };
		E87BB025161B5A4D008053F9 /* MSTableTests.m in Sources */ = {isa = PBXBuildFile; fileRef = E87BB024161B5A4D008053F9 /* MSTableTests.m */; };
		E8C44042170BAD49002FC997 /* MSAPIConnection.h in Headers */ = {isa = PBXBuildFile; fileRef = E8C44040170BAD49002FC997 /* MSAPIConnection.h */; };
		E8C44043170BAD49002FC997 /* MSAPIConnection.m in Sources */ = {isa = PBXBuildFile; fileRef = E8C44041170BAD49002FC997 /* MSAPIConnection.m */; };
		E8C44047170BAD93002FC997 /* MSAPIRequest.h in Headers */ = {isa = PBXBuildFile; fileRef = E8C44045170BAD93002FC997 /* MSAPIRequest.h */; };
		E8C44048170BAD93002FC997 /* MSAPIRequest.m in Sources */ = {isa = PBXBuildFile; fileRef = E8C44046170BAD93002FC997 /* MSAPIRequest.m */; };
		E8E37904161E2FC500C13F00 /* MSTestFilter.m in Sources */ = {isa = PBXBuildFile; fileRef = E8E37903161E2FC500C13F00 /* MSTestFilter.m */; };
		E8E37907161F4D0D00C13F00 /* MSFilterTest.m in Sources */ = {isa = PBXBuildFile; fileRef = E8E37906161F4D0D00C13F00 /* MSFilterTest.m */; };
		E8E3790D161F769D00C13F00 /* WindowsAzureMobileServices.h in Headers */ = {isa = PBXBuildFile; fileRef = E8F33B14161667CE002DD7C6 /* WindowsAzureMobileServices.h */; settings = {ATTRIBUTES = (Public, ); }; };
		E8E3790E161F769D00C13F00 /* MSClient.h in Headers */ = {isa = PBXBuildFile; fileRef = E8F33B0A161667CE002DD7C6 /* MSClient.h */; settings = {ATTRIBUTES = (Public, ); }; };
		E8E3790F161F769D00C13F00 /* MSError.h in Headers */ = {isa = PBXBuildFile; fileRef = E8F33B0C161667CE002DD7C6 /* MSError.h */; settings = {ATTRIBUTES = (Public, ); }; };
		E8E37910161F769D00C13F00 /* MSQuery.h in Headers */ = {isa = PBXBuildFile; fileRef = E8F33B0E161667CE002DD7C6 /* MSQuery.h */; settings = {ATTRIBUTES = (Public, ); }; };
		E8E37911161F769D00C13F00 /* MSTable.h in Headers */ = {isa = PBXBuildFile; fileRef = E8F33B10161667CE002DD7C6 /* MSTable.h */; settings = {ATTRIBUTES = (Public, ); }; };
		E8E37912161F769D00C13F00 /* MSUser.h in Headers */ = {isa = PBXBuildFile; fileRef = E8F33B12161667CE002DD7C6 /* MSUser.h */; settings = {ATTRIBUTES = (Public, ); }; };
		E8E37913161F769D00C13F00 /* MSFilter.h in Headers */ = {isa = PBXBuildFile; fileRef = E8E378FF161E14E800C13F00 /* MSFilter.h */; settings = {ATTRIBUTES = (Public, ); }; };
		E8E37914161F769D00C13F00 /* MSClientConnection.h in Headers */ = {isa = PBXBuildFile; fileRef = E8F33B1E16166822002DD7C6 /* MSClientConnection.h */; };
		E8E37915161F769D00C13F00 /* MSTableConnection.h in Headers */ = {isa = PBXBuildFile; fileRef = E8F33B2016166822002DD7C6 /* MSTableConnection.h */; };
		E8E37916161F769D00C13F00 /* MSTableRequest.h in Headers */ = {isa = PBXBuildFile; fileRef = E8F33B2216166822002DD7C6 /* MSTableRequest.h */; };
		E8E37917161F769D00C13F00 /* MSURLBuilder.h in Headers */ = {isa = PBXBuildFile; fileRef = E87BB01D161A446C008053F9 /* MSURLBuilder.h */; };
		E8E37918161F769D00C13F00 /* MSNaiveISODateFormatter.h in Headers */ = {isa = PBXBuildFile; fileRef = E8EA24BB161CFC5300BE055D /* MSNaiveISODateFormatter.h */; };
		E8E37919161F769D00C13F00 /* MSSerializer.h in Headers */ = {isa = PBXBuildFile; fileRef = E8F33B2916166837002DD7C6 /* MSSerializer.h */; };
		E8E3791A161F769D00C13F00 /* MSJSONSerializer.h in Headers */ = {isa = PBXBuildFile; fileRef = E8F33B2716166837002DD7C6 /* MSJSONSerializer.h */; };
		E8E3791B161F769D00C13F00 /* MSPredicateTranslator.h in Headers */ = {isa = PBXBuildFile; fileRef = E8F33B2B1616684F002DD7C6 /* MSPredicateTranslator.h */; };
		E8EA24BD161CFC5300BE055D /* MSNaiveISODateFormatter.m in Sources */ = {isa = PBXBuildFile; fileRef = E8EA24BC161CFC5300BE055D /* MSNaiveISODateFormatter.m */; };
		E8EA24C0161CFCF400BE055D /* MSURLbuilderTests.m in Sources */ = {isa = PBXBuildFile; fileRef = E8EA24BE161CFC6400BE055D /* MSURLbuilderTests.m */; };
		E8EE7842170CAEDC00C2848F /* MSClientInternal.h in Headers */ = {isa = PBXBuildFile; fileRef = E8EE7841170CAEDC00C2848F /* MSClientInternal.h */; };
		E8F33ADF1616659C002DD7C6 /* Foundation.framework in Frameworks */ = {isa = PBXBuildFile; fileRef = E8F33ADE1616659C002DD7C6 /* Foundation.framework */; };
		E8F33AF11616659C002DD7C6 /* Foundation.framework in Frameworks */ = {isa = PBXBuildFile; fileRef = E8F33ADE1616659C002DD7C6 /* Foundation.framework */; };
		E8F33AF41616659C002DD7C6 /* libWindowsAzureMobileServices.a in Frameworks */ = {isa = PBXBuildFile; fileRef = E8F33ADB1616659C002DD7C6 /* libWindowsAzureMobileServices.a */; };
		E8F33AFA1616659C002DD7C6 /* InfoPlist.strings in Resources */ = {isa = PBXBuildFile; fileRef = E8F33AF81616659C002DD7C6 /* InfoPlist.strings */; };
		E8F33B15161667CE002DD7C6 /* MSClient.m in Sources */ = {isa = PBXBuildFile; fileRef = E8F33B0B161667CE002DD7C6 /* MSClient.m */; };
		E8F33B16161667CE002DD7C6 /* MSError.m in Sources */ = {isa = PBXBuildFile; fileRef = E8F33B0D161667CE002DD7C6 /* MSError.m */; };
		E8F33B17161667CE002DD7C6 /* MSQuery.m in Sources */ = {isa = PBXBuildFile; fileRef = E8F33B0F161667CE002DD7C6 /* MSQuery.m */; };
		E8F33B18161667CE002DD7C6 /* MSTable.m in Sources */ = {isa = PBXBuildFile; fileRef = E8F33B11161667CE002DD7C6 /* MSTable.m */; };
		E8F33B19161667CE002DD7C6 /* MSUser.m in Sources */ = {isa = PBXBuildFile; fileRef = E8F33B13161667CE002DD7C6 /* MSUser.m */; };
		E8F33B2416166822002DD7C6 /* MSClientConnection.m in Sources */ = {isa = PBXBuildFile; fileRef = E8F33B1F16166822002DD7C6 /* MSClientConnection.m */; };
		E8F33B2516166822002DD7C6 /* MSTableConnection.m in Sources */ = {isa = PBXBuildFile; fileRef = E8F33B2116166822002DD7C6 /* MSTableConnection.m */; };
		E8F33B2616166822002DD7C6 /* MSTableRequest.m in Sources */ = {isa = PBXBuildFile; fileRef = E8F33B2316166822002DD7C6 /* MSTableRequest.m */; };
		E8F33B2A16166837002DD7C6 /* MSJSONSerializer.m in Sources */ = {isa = PBXBuildFile; fileRef = E8F33B2816166837002DD7C6 /* MSJSONSerializer.m */; };
		E8F33B2F1616684F002DD7C6 /* MSPredicateTranslator.m in Sources */ = {isa = PBXBuildFile; fileRef = E8F33B2C1616684F002DD7C6 /* MSPredicateTranslator.m */; };
		E8F33B3C16166945002DD7C6 /* WindowsAzureMobileServicesFunctionalTests.m in Sources */ = {isa = PBXBuildFile; fileRef = E8F33B34161668C4002DD7C6 /* WindowsAzureMobileServicesFunctionalTests.m */; };
		E8F33B3D1616694C002DD7C6 /* MSQueryTests.m in Sources */ = {isa = PBXBuildFile; fileRef = E8F33B3A161668ED002DD7C6 /* MSQueryTests.m */; };
		E8F33B3E16166956002DD7C6 /* MSJSONSerializerTests.m in Sources */ = {isa = PBXBuildFile; fileRef = E8F33B36161668DA002DD7C6 /* MSJSONSerializerTests.m */; };
		E8F33B3F1616695E002DD7C6 /* MSPredicateTranslatorTests.m in Sources */ = {isa = PBXBuildFile; fileRef = E8F33B38161668E4002DD7C6 /* MSPredicateTranslatorTests.m */; };
<<<<<<< HEAD
		F3EE3F9F1AB2F375008719C4 /* MSManagedObjectObserverTests.m in Sources */ = {isa = PBXBuildFile; fileRef = F3EE3F9E1AB2F375008719C4 /* MSManagedObjectObserverTests.m */; };
=======
		EB446B6D1BAB801A002F4A27 /* MSPullSettings.m in Sources */ = {isa = PBXBuildFile; fileRef = D0D3B9351B290D80002A126A /* MSPullSettings.m */; };
		EB446B6E1BAB83BB002F4A27 /* MSPullSettings.h in Headers */ = {isa = PBXBuildFile; fileRef = D0D3B9341B2906EF002A126A /* MSPullSettings.h */; settings = {ATTRIBUTES = (Public, ); }; };
		F3EA41DD1B0E63470014B587 /* MSQueuePullOperationInternal.h in Headers */ = {isa = PBXBuildFile; fileRef = F3EA41DC1B0E62F40014B587 /* MSQueuePullOperationInternal.h */; };
>>>>>>> 5c2e8eca
/* End PBXBuildFile section */

/* Begin PBXContainerItemProxy section */
		E8E3797B161F8EB400C13F00 /* PBXContainerItemProxy */ = {
			isa = PBXContainerItemProxy;
			containerPortal = E8F33AD21616659C002DD7C6 /* Project object */;
			proxyType = 1;
			remoteGlobalIDString = E8F33ADA1616659C002DD7C6;
			remoteInfo = WindowsAzureMobileServices;
		};
		E8F33AF21616659C002DD7C6 /* PBXContainerItemProxy */ = {
			isa = PBXContainerItemProxy;
			containerPortal = E8F33AD21616659C002DD7C6 /* Project object */;
			proxyType = 1;
			remoteGlobalIDString = E8F33ADA1616659C002DD7C6;
			remoteInfo = WindowsAzureMobileServices;
		};
/* End PBXContainerItemProxy section */

/* Begin PBXCopyFilesBuildPhase section */
		E8F33AD91616659C002DD7C6 /* Copy Files */ = {
			isa = PBXCopyFilesBuildPhase;
			buildActionMask = 2147483647;
			dstPath = "include/${PRODUCT_NAME}";
			dstSubfolderSpec = 16;
			files = (
			);
			name = "Copy Files";
			runOnlyForDeploymentPostprocessing = 0;
		};
/* End PBXCopyFilesBuildPhase section */

/* Begin PBXFileReference section */
		402774F8161F73AB00A23A8F /* MSLoginController.h */ = {isa = PBXFileReference; fileEncoding = 4; lastKnownFileType = sourcecode.c.h; path = MSLoginController.h; sourceTree = "<group>"; };
		5A4FAC5D1B050A880027011D /* WindowsAzureMobileServices.framework */ = {isa = PBXFileReference; explicitFileType = wrapper.framework; includeInIndex = 0; path = WindowsAzureMobileServices.framework; sourceTree = BUILT_PRODUCTS_DIR; };
		5A4FAC761B05DFAD0027011D /* Info.plist */ = {isa = PBXFileReference; lastKnownFileType = text.plist.xml; path = Info.plist; sourceTree = "<group>"; };
		7929542619B7C793006A3829 /* MSQueryResult.h */ = {isa = PBXFileReference; fileEncoding = 4; lastKnownFileType = sourcecode.c.h; path = MSQueryResult.h; sourceTree = "<group>"; };
		7929542719B7C793006A3829 /* MSQueryResult.m */ = {isa = PBXFileReference; fileEncoding = 4; lastKnownFileType = sourcecode.c.objc; path = MSQueryResult.m; sourceTree = "<group>"; };
		870C0C9A199C246700A134DD /* MSSDKFeatures.h */ = {isa = PBXFileReference; fileEncoding = 4; lastKnownFileType = sourcecode.c.h; path = MSSDKFeatures.h; sourceTree = "<group>"; };
		870C0C9B199C246700A134DD /* MSSDKFeatures.m */ = {isa = PBXFileReference; fileEncoding = 4; lastKnownFileType = sourcecode.c.objc; path = MSSDKFeatures.m; sourceTree = "<group>"; };
		8790D2BE199C5D510000DC4E /* MSTableInternal.h */ = {isa = PBXFileReference; lastKnownFileType = sourcecode.c.h; path = MSTableInternal.h; sourceTree = "<group>"; };
		8790D2BF199EA5950000DC4E /* MSQueryInternal.h */ = {isa = PBXFileReference; lastKnownFileType = sourcecode.c.h; path = MSQueryInternal.h; sourceTree = "<group>"; };
		A214410B182631A500C2E762 /* MSTableFuncTests.m */ = {isa = PBXFileReference; fileEncoding = 4; lastKnownFileType = sourcecode.c.objc; path = MSTableFuncTests.m; sourceTree = "<group>"; };
		A22CF3711825914700660C79 /* MSTable+MSTableTestUtilities.h */ = {isa = PBXFileReference; fileEncoding = 4; lastKnownFileType = sourcecode.c.h; path = "MSTable+MSTableTestUtilities.h"; sourceTree = "<group>"; };
		A22CF3721825914700660C79 /* MSTable+MSTableTestUtilities.m */ = {isa = PBXFileReference; fileEncoding = 4; lastKnownFileType = sourcecode.c.objc; path = "MSTable+MSTableTestUtilities.m"; sourceTree = "<group>"; };
		A232CCA11AC8FDE800E15D3A /* MSTableOperationErrorTests.m */ = {isa = PBXFileReference; fileEncoding = 4; lastKnownFileType = sourcecode.c.objc; path = MSTableOperationErrorTests.m; sourceTree = "<group>"; };
		A24425501A67496600854EF9 /* TodoItem.h */ = {isa = PBXFileReference; fileEncoding = 4; lastKnownFileType = sourcecode.c.h; path = TodoItem.h; sourceTree = "<group>"; };
		A24425511A67496600854EF9 /* TodoItem.m */ = {isa = PBXFileReference; fileEncoding = 4; lastKnownFileType = sourcecode.c.objc; path = TodoItem.m; sourceTree = "<group>"; };
		A24701AD196896F500385DA2 /* MSLocalStorage.h */ = {isa = PBXFileReference; fileEncoding = 4; lastKnownFileType = sourcecode.c.h; path = MSLocalStorage.h; sourceTree = "<group>"; };
		A24701AE196896F500385DA2 /* MSLocalStorage.m */ = {isa = PBXFileReference; fileEncoding = 4; lastKnownFileType = sourcecode.c.objc; path = MSLocalStorage.m; sourceTree = "<group>"; };
		A24701AF196896F500385DA2 /* MSPush.h */ = {isa = PBXFileReference; fileEncoding = 4; lastKnownFileType = sourcecode.c.h; path = MSPush.h; sourceTree = "<group>"; };
		A24701B0196896F500385DA2 /* MSPush.m */ = {isa = PBXFileReference; fileEncoding = 4; lastKnownFileType = sourcecode.c.objc; path = MSPush.m; sourceTree = "<group>"; };
		A24701B1196896F500385DA2 /* MSPushHttp.h */ = {isa = PBXFileReference; fileEncoding = 4; lastKnownFileType = sourcecode.c.h; path = MSPushHttp.h; sourceTree = "<group>"; };
		A24701B2196896F500385DA2 /* MSPushHttp.m */ = {isa = PBXFileReference; fileEncoding = 4; lastKnownFileType = sourcecode.c.objc; path = MSPushHttp.m; sourceTree = "<group>"; };
		A24701B3196896F500385DA2 /* MSPushRequest.h */ = {isa = PBXFileReference; fileEncoding = 4; lastKnownFileType = sourcecode.c.h; path = MSPushRequest.h; sourceTree = "<group>"; };
		A24701B4196896F500385DA2 /* MSPushRequest.m */ = {isa = PBXFileReference; fileEncoding = 4; lastKnownFileType = sourcecode.c.objc; path = MSPushRequest.m; sourceTree = "<group>"; };
		A24701B5196896F500385DA2 /* MSRegistrationManager.h */ = {isa = PBXFileReference; fileEncoding = 4; lastKnownFileType = sourcecode.c.h; path = MSRegistrationManager.h; sourceTree = "<group>"; };
		A24701B6196896F500385DA2 /* MSRegistrationManager.m */ = {isa = PBXFileReference; fileEncoding = 4; lastKnownFileType = sourcecode.c.objc; path = MSRegistrationManager.m; sourceTree = "<group>"; };
		A24701C3196897A700385DA2 /* MSPushHttpTests.m */ = {isa = PBXFileReference; fileEncoding = 4; lastKnownFileType = sourcecode.c.objc; path = MSPushHttpTests.m; sourceTree = "<group>"; };
		A24701C4196897A700385DA2 /* MSPushTests.m */ = {isa = PBXFileReference; fileEncoding = 4; lastKnownFileType = sourcecode.c.objc; path = MSPushTests.m; sourceTree = "<group>"; };
		A24701C7196897B300385DA2 /* MSLocalStorageTests.m */ = {isa = PBXFileReference; fileEncoding = 4; lastKnownFileType = sourcecode.c.objc; path = MSLocalStorageTests.m; sourceTree = "<group>"; };
		A24701C9196897C100385DA2 /* MSMultiRequestTestFilter.h */ = {isa = PBXFileReference; fileEncoding = 4; lastKnownFileType = sourcecode.c.h; path = MSMultiRequestTestFilter.h; sourceTree = "<group>"; };
		A24701CA196897C100385DA2 /* MSMultiRequestTestFilter.m */ = {isa = PBXFileReference; fileEncoding = 4; lastKnownFileType = sourcecode.c.objc; path = MSMultiRequestTestFilter.m; sourceTree = "<group>"; };
		A24CC80719A46B6600A68AE0 /* XCTest.framework */ = {isa = PBXFileReference; lastKnownFileType = wrapper.framework; name = XCTest.framework; path = Library/Frameworks/XCTest.framework; sourceTree = DEVELOPER_DIR; };
		A25888F818A19CBA00962F9A /* MSSyncContext.m */ = {isa = PBXFileReference; fileEncoding = 4; lastKnownFileType = sourcecode.c.objc; path = MSSyncContext.m; sourceTree = "<group>"; };
		A25888FC18A19D0B00962F9A /* MSOperationQueue.h */ = {isa = PBXFileReference; fileEncoding = 4; lastKnownFileType = sourcecode.c.h; path = MSOperationQueue.h; sourceTree = "<group>"; };
		A25888FD18A19D0B00962F9A /* MSOperationQueue.m */ = {isa = PBXFileReference; fileEncoding = 4; lastKnownFileType = sourcecode.c.objc; path = MSOperationQueue.m; sourceTree = "<group>"; };
		A258890018A19D0B00962F9A /* MSTableOperation.h */ = {isa = PBXFileReference; fileEncoding = 4; lastKnownFileType = sourcecode.c.h; path = MSTableOperation.h; sourceTree = "<group>"; };
		A258890118A19D0B00962F9A /* MSTableOperation.m */ = {isa = PBXFileReference; fileEncoding = 4; lastKnownFileType = sourcecode.c.objc; path = MSTableOperation.m; sourceTree = "<group>"; };
		A258890218A19D0B00962F9A /* MSTableOperationInternal.h */ = {isa = PBXFileReference; fileEncoding = 4; lastKnownFileType = sourcecode.c.h; path = MSTableOperationInternal.h; sourceTree = "<group>"; };
		A258890518A19D0B00962F9A /* MSSyncContext.h */ = {isa = PBXFileReference; fileEncoding = 4; lastKnownFileType = sourcecode.c.h; path = MSSyncContext.h; sourceTree = "<group>"; };
		A258890618A19D0B00962F9A /* MSSyncContextInternal.h */ = {isa = PBXFileReference; fileEncoding = 4; lastKnownFileType = sourcecode.c.h; path = MSSyncContextInternal.h; sourceTree = "<group>"; };
		A258890718A19D0B00962F9A /* MSSyncTable.h */ = {isa = PBXFileReference; fileEncoding = 4; lastKnownFileType = sourcecode.c.h; path = MSSyncTable.h; sourceTree = "<group>"; };
		A258890818A19D0B00962F9A /* MSSyncTable.m */ = {isa = PBXFileReference; fileEncoding = 4; lastKnownFileType = sourcecode.c.objc; path = MSSyncTable.m; sourceTree = "<group>"; };
		A258891818A19D1B00962F9A /* MSOfflinePassthroughHelper.h */ = {isa = PBXFileReference; fileEncoding = 4; lastKnownFileType = sourcecode.c.h; path = MSOfflinePassthroughHelper.h; sourceTree = "<group>"; };
		A258891918A19D1B00962F9A /* MSOfflinePassthroughHelper.m */ = {isa = PBXFileReference; fileEncoding = 4; lastKnownFileType = sourcecode.c.objc; path = MSOfflinePassthroughHelper.m; sourceTree = "<group>"; };
		A258891A18A19D1B00962F9A /* MSSyncTableTests.m */ = {isa = PBXFileReference; fileEncoding = 4; lastKnownFileType = sourcecode.c.objc; path = MSSyncTableTests.m; sourceTree = "<group>"; };
		A2818FFA18BB0660001B14E7 /* MSQueuePushOperation.h */ = {isa = PBXFileReference; fileEncoding = 4; lastKnownFileType = sourcecode.c.h; path = MSQueuePushOperation.h; sourceTree = "<group>"; };
		A2818FFB18BB0660001B14E7 /* MSQueuePushOperation.m */ = {isa = PBXFileReference; fileEncoding = 4; lastKnownFileType = sourcecode.c.objc; path = MSQueuePushOperation.m; sourceTree = "<group>"; };
		A281900218BB2FF5001B14E7 /* MSTableOperationError.h */ = {isa = PBXFileReference; fileEncoding = 4; lastKnownFileType = sourcecode.c.h; path = MSTableOperationError.h; sourceTree = "<group>"; };
		A281900318BB2FF5001B14E7 /* MSTableOperationError.m */ = {isa = PBXFileReference; fileEncoding = 4; lastKnownFileType = sourcecode.c.objc; path = MSTableOperationError.m; sourceTree = "<group>"; };
		A28224AF192ACEAE00EF8743 /* CoreData.framework */ = {isa = PBXFileReference; lastKnownFileType = wrapper.framework; name = CoreData.framework; path = System/Library/Frameworks/CoreData.framework; sourceTree = SDKROOT; };
		A28224B2192ACFB700EF8743 /* CoreDataTestModel.xcdatamodel */ = {isa = PBXFileReference; lastKnownFileType = wrapper.xcdatamodel; path = CoreDataTestModel.xcdatamodel; sourceTree = "<group>"; };
		A28DD6341A83FDEA00F1A1C5 /* MSManagedObjectObserver.h */ = {isa = PBXFileReference; fileEncoding = 4; lastKnownFileType = sourcecode.c.h; path = MSManagedObjectObserver.h; sourceTree = "<group>"; };
		A28DD6351A83FDEA00F1A1C5 /* MSManagedObjectObserver.m */ = {isa = PBXFileReference; fileEncoding = 4; lastKnownFileType = sourcecode.c.objc; path = MSManagedObjectObserver.m; sourceTree = "<group>"; };
		A295B2B2192AB2040067562E /* MSCoreDataStoreTests.m */ = {isa = PBXFileReference; fileEncoding = 4; lastKnownFileType = sourcecode.c.objc; path = MSCoreDataStoreTests.m; sourceTree = "<group>"; };
		A29F44A11953CBF30063C0C1 /* MSCoreDataStore+TestHelper.h */ = {isa = PBXFileReference; fileEncoding = 4; lastKnownFileType = sourcecode.c.h; path = "MSCoreDataStore+TestHelper.h"; sourceTree = "<group>"; };
		A29F44A21953CBF30063C0C1 /* MSCoreDataStore+TestHelper.m */ = {isa = PBXFileReference; fileEncoding = 4; lastKnownFileType = sourcecode.c.objc; path = "MSCoreDataStore+TestHelper.m"; sourceTree = "<group>"; };
		A2ACD53E192322C50012B1ED /* MSCoreDataStore.h */ = {isa = PBXFileReference; fileEncoding = 4; lastKnownFileType = sourcecode.c.h; path = MSCoreDataStore.h; sourceTree = "<group>"; };
		A2ACD53F192322C50012B1ED /* MSCoreDataStore.m */ = {isa = PBXFileReference; fileEncoding = 4; lastKnownFileType = sourcecode.c.objc; path = MSCoreDataStore.m; sourceTree = "<group>"; };
		A2ADF7E81914481B0078BB16 /* MSTableOperationTests.m */ = {isa = PBXFileReference; fileEncoding = 4; lastKnownFileType = sourcecode.c.objc; path = MSTableOperationTests.m; sourceTree = "<group>"; };
		A2C14C6819105D9F00A58609 /* MSSyncContextReadResult.h */ = {isa = PBXFileReference; fileEncoding = 4; lastKnownFileType = sourcecode.c.h; path = MSSyncContextReadResult.h; sourceTree = "<group>"; };
		A2C14C6919105D9F00A58609 /* MSSyncContextReadResult.m */ = {isa = PBXFileReference; fileEncoding = 4; lastKnownFileType = sourcecode.c.objc; path = MSSyncContextReadResult.m; sourceTree = "<group>"; };
		CF1D74581A5D85C60074789F /* MSQueuePurgeOperation.m */ = {isa = PBXFileReference; fileEncoding = 4; lastKnownFileType = sourcecode.c.objc; path = MSQueuePurgeOperation.m; sourceTree = "<group>"; };
		CF1D745A1A5D85D80074789F /* MSQueuePurgeOperation.h */ = {isa = PBXFileReference; lastKnownFileType = sourcecode.c.h; path = MSQueuePurgeOperation.h; sourceTree = "<group>"; };
		CF4D49851A2E5C96006AEB70 /* MSQueuePullOperation.h */ = {isa = PBXFileReference; fileEncoding = 4; lastKnownFileType = sourcecode.c.h; path = MSQueuePullOperation.h; sourceTree = "<group>"; };
		CF4D49891A2E5CF8006AEB70 /* MSQueuePullOperation.m */ = {isa = PBXFileReference; fileEncoding = 4; lastKnownFileType = sourcecode.c.objc; path = MSQueuePullOperation.m; sourceTree = "<group>"; };
		CF4D498B1A3253E2006AEB70 /* MSTestWaiter.m */ = {isa = PBXFileReference; fileEncoding = 4; lastKnownFileType = sourcecode.c.objc; path = MSTestWaiter.m; sourceTree = "<group>"; };
		CF4D498D1A3253F7006AEB70 /* MSTestWaiter.h */ = {isa = PBXFileReference; lastKnownFileType = sourcecode.c.h; path = MSTestWaiter.h; sourceTree = "<group>"; };
		CF4D49911A36334C006AEB70 /* settings.plist */ = {isa = PBXFileReference; explicitFileType = text.plist.xml; fileEncoding = 4; path = settings.plist; sourceTree = "<group>"; };
		CF762EC51A1D366E0018C292 /* MSDateOffset.h */ = {isa = PBXFileReference; fileEncoding = 4; lastKnownFileType = sourcecode.c.h; path = MSDateOffset.h; sourceTree = "<group>"; };
		CF762EC71A1D36950018C292 /* MSDateOffset.m */ = {isa = PBXFileReference; fileEncoding = 4; lastKnownFileType = sourcecode.c.objc; path = MSDateOffset.m; sourceTree = "<group>"; };
		CFAE6E091A3B84D700734128 /* MSTableConfigValue.m */ = {isa = PBXFileReference; fileEncoding = 4; lastKnownFileType = sourcecode.c.objc; path = MSTableConfigValue.m; sourceTree = "<group>"; };
		CFAE6E0B1A3B84E400734128 /* MSTableConfigValue.h */ = {isa = PBXFileReference; fileEncoding = 4; lastKnownFileType = sourcecode.c.h; path = MSTableConfigValue.h; sourceTree = "<group>"; };
		D0D3B9341B2906EF002A126A /* MSPullSettings.h */ = {isa = PBXFileReference; lastKnownFileType = sourcecode.c.h; path = MSPullSettings.h; sourceTree = "<group>"; };
		D0D3B9351B290D80002A126A /* MSPullSettings.m */ = {isa = PBXFileReference; fileEncoding = 4; lastKnownFileType = sourcecode.c.objc; path = MSPullSettings.m; sourceTree = "<group>"; };
		D0EFD8551B2F7358009CF6DA /* MSPullSettingsTests.m */ = {isa = PBXFileReference; fileEncoding = 4; lastKnownFileType = sourcecode.c.objc; path = MSPullSettingsTests.m; sourceTree = "<group>"; };
		D0EFD8581B2F785F009CF6DA /* MSPullSettingsInternal.h */ = {isa = PBXFileReference; fileEncoding = 4; lastKnownFileType = sourcecode.c.h; path = MSPullSettingsInternal.h; sourceTree = "<group>"; };
		E8146640165BE0150038EBE5 /* MSLogin.h */ = {isa = PBXFileReference; fileEncoding = 4; lastKnownFileType = sourcecode.c.h; path = MSLogin.h; sourceTree = "<group>"; };
		E8146641165BE0150038EBE5 /* MSLogin.m */ = {isa = PBXFileReference; fileEncoding = 4; lastKnownFileType = sourcecode.c.objc; path = MSLogin.m; sourceTree = "<group>"; };
		E8146644165BE2440038EBE5 /* MSLoginSerializer.h */ = {isa = PBXFileReference; fileEncoding = 4; lastKnownFileType = sourcecode.c.h; path = MSLoginSerializer.h; sourceTree = "<group>"; };
		E8146645165BE2440038EBE5 /* MSLoginSerializer.m */ = {isa = PBXFileReference; fileEncoding = 4; lastKnownFileType = sourcecode.c.objc; path = MSLoginSerializer.m; sourceTree = "<group>"; };
		E814664A165C07EB0038EBE5 /* MSLoginController.m */ = {isa = PBXFileReference; fileEncoding = 4; lastKnownFileType = sourcecode.c.objc; path = MSLoginController.m; sourceTree = "<group>"; };
		E84CA4CD162369BD009B2588 /* MSUserAgentBuilder.h */ = {isa = PBXFileReference; fileEncoding = 4; lastKnownFileType = sourcecode.c.h; path = MSUserAgentBuilder.h; sourceTree = "<group>"; };
		E84CA4CE162369BD009B2588 /* MSUserAgentBuilder.m */ = {isa = PBXFileReference; fileEncoding = 4; lastKnownFileType = sourcecode.c.objc; path = MSUserAgentBuilder.m; sourceTree = "<group>"; };
		E84CA4D216236A6E009B2588 /* UIKit.framework */ = {isa = PBXFileReference; lastKnownFileType = wrapper.framework; name = UIKit.framework; path = System/Library/Frameworks/UIKit.framework; sourceTree = SDKROOT; };
		E84CA4D5162373E2009B2588 /* MSUserAgentBuilderTests.m */ = {isa = PBXFileReference; fileEncoding = 4; lastKnownFileType = sourcecode.c.objc; path = MSUserAgentBuilderTests.m; sourceTree = "<group>"; };
		E8653C0A16559C15002CB440 /* MSLoginView.h */ = {isa = PBXFileReference; fileEncoding = 4; lastKnownFileType = sourcecode.c.h; path = MSLoginView.h; sourceTree = "<group>"; };
		E8653C0B16559C15002CB440 /* MSLoginView.m */ = {isa = PBXFileReference; fileEncoding = 4; lastKnownFileType = sourcecode.c.objc; path = MSLoginView.m; sourceTree = "<group>"; };
		E87BB01B161A28FC008053F9 /* MSClientTests.m */ = {isa = PBXFileReference; fileEncoding = 4; lastKnownFileType = sourcecode.c.objc; path = MSClientTests.m; sourceTree = "<group>"; };
		E87BB01D161A446C008053F9 /* MSURLBuilder.h */ = {isa = PBXFileReference; fileEncoding = 4; lastKnownFileType = sourcecode.c.h; path = MSURLBuilder.h; sourceTree = "<group>"; };
		E87BB01E161A446C008053F9 /* MSURLBuilder.m */ = {isa = PBXFileReference; fileEncoding = 4; lastKnownFileType = sourcecode.c.objc; path = MSURLBuilder.m; sourceTree = "<group>"; };
		E87BB021161B57C8008053F9 /* MSUserTests.m */ = {isa = PBXFileReference; fileEncoding = 4; lastKnownFileType = sourcecode.c.objc; path = MSUserTests.m; sourceTree = "<group>"; };
		E87BB024161B5A4D008053F9 /* MSTableTests.m */ = {isa = PBXFileReference; fileEncoding = 4; lastKnownFileType = sourcecode.c.objc; path = MSTableTests.m; sourceTree = "<group>"; };
		E8C44040170BAD49002FC997 /* MSAPIConnection.h */ = {isa = PBXFileReference; fileEncoding = 4; lastKnownFileType = sourcecode.c.h; path = MSAPIConnection.h; sourceTree = "<group>"; };
		E8C44041170BAD49002FC997 /* MSAPIConnection.m */ = {isa = PBXFileReference; fileEncoding = 4; lastKnownFileType = sourcecode.c.objc; path = MSAPIConnection.m; sourceTree = "<group>"; };
		E8C44045170BAD93002FC997 /* MSAPIRequest.h */ = {isa = PBXFileReference; fileEncoding = 4; lastKnownFileType = sourcecode.c.h; path = MSAPIRequest.h; sourceTree = "<group>"; };
		E8C44046170BAD93002FC997 /* MSAPIRequest.m */ = {isa = PBXFileReference; fileEncoding = 4; lastKnownFileType = sourcecode.c.objc; path = MSAPIRequest.m; sourceTree = "<group>"; };
		E8E378FF161E14E800C13F00 /* MSFilter.h */ = {isa = PBXFileReference; lastKnownFileType = sourcecode.c.h; path = MSFilter.h; sourceTree = "<group>"; };
		E8E37902161E2FC500C13F00 /* MSTestFilter.h */ = {isa = PBXFileReference; fileEncoding = 4; lastKnownFileType = sourcecode.c.h; path = MSTestFilter.h; sourceTree = "<group>"; };
		E8E37903161E2FC500C13F00 /* MSTestFilter.m */ = {isa = PBXFileReference; fileEncoding = 4; lastKnownFileType = sourcecode.c.objc; path = MSTestFilter.m; sourceTree = "<group>"; };
		E8E37906161F4D0D00C13F00 /* MSFilterTest.m */ = {isa = PBXFileReference; fileEncoding = 4; lastKnownFileType = sourcecode.c.objc; path = MSFilterTest.m; sourceTree = "<group>"; };
		E8EA24BB161CFC5300BE055D /* MSNaiveISODateFormatter.h */ = {isa = PBXFileReference; fileEncoding = 4; lastKnownFileType = sourcecode.c.h; path = MSNaiveISODateFormatter.h; sourceTree = "<group>"; };
		E8EA24BC161CFC5300BE055D /* MSNaiveISODateFormatter.m */ = {isa = PBXFileReference; fileEncoding = 4; lastKnownFileType = sourcecode.c.objc; path = MSNaiveISODateFormatter.m; sourceTree = "<group>"; };
		E8EA24BE161CFC6400BE055D /* MSURLbuilderTests.m */ = {isa = PBXFileReference; fileEncoding = 4; lastKnownFileType = sourcecode.c.objc; path = MSURLbuilderTests.m; sourceTree = "<group>"; };
		E8EE7841170CAEDC00C2848F /* MSClientInternal.h */ = {isa = PBXFileReference; fileEncoding = 4; lastKnownFileType = sourcecode.c.h; path = MSClientInternal.h; sourceTree = "<group>"; };
		E8F33ADB1616659C002DD7C6 /* libWindowsAzureMobileServices.a */ = {isa = PBXFileReference; explicitFileType = archive.ar; includeInIndex = 0; path = libWindowsAzureMobileServices.a; sourceTree = BUILT_PRODUCTS_DIR; };
		E8F33ADE1616659C002DD7C6 /* Foundation.framework */ = {isa = PBXFileReference; lastKnownFileType = wrapper.framework; name = Foundation.framework; path = System/Library/Frameworks/Foundation.framework; sourceTree = SDKROOT; };
		E8F33AE21616659C002DD7C6 /* WindowsAzureMobileServices-Prefix.pch */ = {isa = PBXFileReference; lastKnownFileType = sourcecode.c.h; path = "WindowsAzureMobileServices-Prefix.pch"; sourceTree = "<group>"; };
		E8F33AEC1616659C002DD7C6 /* WindowsAzureMobileServicesTests.xctest */ = {isa = PBXFileReference; explicitFileType = wrapper.cfbundle; includeInIndex = 0; path = WindowsAzureMobileServicesTests.xctest; sourceTree = BUILT_PRODUCTS_DIR; };
		E8F33AF71616659C002DD7C6 /* WindowsAzureMobileServicesTests-Info.plist */ = {isa = PBXFileReference; lastKnownFileType = text.plist.xml; path = "WindowsAzureMobileServicesTests-Info.plist"; sourceTree = "<group>"; };
		E8F33AF91616659C002DD7C6 /* en */ = {isa = PBXFileReference; lastKnownFileType = text.plist.strings; name = en; path = en.lproj/InfoPlist.strings; sourceTree = "<group>"; };
		E8F33B0A161667CE002DD7C6 /* MSClient.h */ = {isa = PBXFileReference; fileEncoding = 4; lastKnownFileType = sourcecode.c.h; path = MSClient.h; sourceTree = "<group>"; };
		E8F33B0B161667CE002DD7C6 /* MSClient.m */ = {isa = PBXFileReference; fileEncoding = 4; lastKnownFileType = sourcecode.c.objc; path = MSClient.m; sourceTree = "<group>"; };
		E8F33B0C161667CE002DD7C6 /* MSError.h */ = {isa = PBXFileReference; fileEncoding = 4; lastKnownFileType = sourcecode.c.h; path = MSError.h; sourceTree = "<group>"; };
		E8F33B0D161667CE002DD7C6 /* MSError.m */ = {isa = PBXFileReference; fileEncoding = 4; lastKnownFileType = sourcecode.c.objc; path = MSError.m; sourceTree = "<group>"; };
		E8F33B0E161667CE002DD7C6 /* MSQuery.h */ = {isa = PBXFileReference; fileEncoding = 4; lastKnownFileType = sourcecode.c.h; path = MSQuery.h; sourceTree = "<group>"; };
		E8F33B0F161667CE002DD7C6 /* MSQuery.m */ = {isa = PBXFileReference; fileEncoding = 4; lastKnownFileType = sourcecode.c.objc; path = MSQuery.m; sourceTree = "<group>"; };
		E8F33B10161667CE002DD7C6 /* MSTable.h */ = {isa = PBXFileReference; fileEncoding = 4; lastKnownFileType = sourcecode.c.h; path = MSTable.h; sourceTree = "<group>"; };
		E8F33B11161667CE002DD7C6 /* MSTable.m */ = {isa = PBXFileReference; fileEncoding = 4; lastKnownFileType = sourcecode.c.objc; path = MSTable.m; sourceTree = "<group>"; };
		E8F33B12161667CE002DD7C6 /* MSUser.h */ = {isa = PBXFileReference; fileEncoding = 4; lastKnownFileType = sourcecode.c.h; path = MSUser.h; sourceTree = "<group>"; };
		E8F33B13161667CE002DD7C6 /* MSUser.m */ = {isa = PBXFileReference; fileEncoding = 4; lastKnownFileType = sourcecode.c.objc; path = MSUser.m; sourceTree = "<group>"; };
		E8F33B14161667CE002DD7C6 /* WindowsAzureMobileServices.h */ = {isa = PBXFileReference; fileEncoding = 4; lastKnownFileType = sourcecode.c.h; path = WindowsAzureMobileServices.h; sourceTree = "<group>"; };
		E8F33B1E16166822002DD7C6 /* MSClientConnection.h */ = {isa = PBXFileReference; fileEncoding = 4; lastKnownFileType = sourcecode.c.h; path = MSClientConnection.h; sourceTree = "<group>"; };
		E8F33B1F16166822002DD7C6 /* MSClientConnection.m */ = {isa = PBXFileReference; fileEncoding = 4; lastKnownFileType = sourcecode.c.objc; path = MSClientConnection.m; sourceTree = "<group>"; };
		E8F33B2016166822002DD7C6 /* MSTableConnection.h */ = {isa = PBXFileReference; fileEncoding = 4; lastKnownFileType = sourcecode.c.h; path = MSTableConnection.h; sourceTree = "<group>"; };
		E8F33B2116166822002DD7C6 /* MSTableConnection.m */ = {isa = PBXFileReference; fileEncoding = 4; lastKnownFileType = sourcecode.c.objc; path = MSTableConnection.m; sourceTree = "<group>"; };
		E8F33B2216166822002DD7C6 /* MSTableRequest.h */ = {isa = PBXFileReference; fileEncoding = 4; lastKnownFileType = sourcecode.c.h; path = MSTableRequest.h; sourceTree = "<group>"; };
		E8F33B2316166822002DD7C6 /* MSTableRequest.m */ = {isa = PBXFileReference; fileEncoding = 4; lastKnownFileType = sourcecode.c.objc; path = MSTableRequest.m; sourceTree = "<group>"; };
		E8F33B2716166837002DD7C6 /* MSJSONSerializer.h */ = {isa = PBXFileReference; fileEncoding = 4; lastKnownFileType = sourcecode.c.h; path = MSJSONSerializer.h; sourceTree = "<group>"; };
		E8F33B2816166837002DD7C6 /* MSJSONSerializer.m */ = {isa = PBXFileReference; fileEncoding = 4; lastKnownFileType = sourcecode.c.objc; path = MSJSONSerializer.m; sourceTree = "<group>"; };
		E8F33B2916166837002DD7C6 /* MSSerializer.h */ = {isa = PBXFileReference; fileEncoding = 4; lastKnownFileType = sourcecode.c.h; path = MSSerializer.h; sourceTree = "<group>"; };
		E8F33B2B1616684F002DD7C6 /* MSPredicateTranslator.h */ = {isa = PBXFileReference; fileEncoding = 4; lastKnownFileType = sourcecode.c.h; path = MSPredicateTranslator.h; sourceTree = "<group>"; };
		E8F33B2C1616684F002DD7C6 /* MSPredicateTranslator.m */ = {isa = PBXFileReference; fileEncoding = 4; lastKnownFileType = sourcecode.c.objc; path = MSPredicateTranslator.m; sourceTree = "<group>"; };
		E8F33B34161668C4002DD7C6 /* WindowsAzureMobileServicesFunctionalTests.m */ = {isa = PBXFileReference; explicitFileType = sourcecode.c.objc; fileEncoding = 4; path = WindowsAzureMobileServicesFunctionalTests.m; sourceTree = "<group>"; };
		E8F33B36161668DA002DD7C6 /* MSJSONSerializerTests.m */ = {isa = PBXFileReference; fileEncoding = 4; lastKnownFileType = sourcecode.c.objc; path = MSJSONSerializerTests.m; sourceTree = "<group>"; };
		E8F33B38161668E4002DD7C6 /* MSPredicateTranslatorTests.m */ = {isa = PBXFileReference; fileEncoding = 4; lastKnownFileType = sourcecode.c.objc; path = MSPredicateTranslatorTests.m; sourceTree = "<group>"; };
		E8F33B3A161668ED002DD7C6 /* MSQueryTests.m */ = {isa = PBXFileReference; fileEncoding = 4; lastKnownFileType = sourcecode.c.objc; path = MSQueryTests.m; sourceTree = "<group>"; };
<<<<<<< HEAD
		F3EE3F9E1AB2F375008719C4 /* MSManagedObjectObserverTests.m */ = {isa = PBXFileReference; fileEncoding = 4; lastKnownFileType = sourcecode.c.objc; path = MSManagedObjectObserverTests.m; sourceTree = "<group>"; };
=======
		F3EA41DC1B0E62F40014B587 /* MSQueuePullOperationInternal.h */ = {isa = PBXFileReference; lastKnownFileType = sourcecode.c.h; path = MSQueuePullOperationInternal.h; sourceTree = "<group>"; };
>>>>>>> 5c2e8eca
/* End PBXFileReference section */

/* Begin PBXFrameworksBuildPhase section */
		5A4FAC591B050A870027011D /* Frameworks */ = {
			isa = PBXFrameworksBuildPhase;
			buildActionMask = 2147483647;
			files = (
			);
			runOnlyForDeploymentPostprocessing = 0;
		};
		E8F33AD81616659C002DD7C6 /* Frameworks */ = {
			isa = PBXFrameworksBuildPhase;
			buildActionMask = 2147483647;
			files = (
				E84CA4D316236A6E009B2588 /* UIKit.framework in Frameworks */,
				E8F33ADF1616659C002DD7C6 /* Foundation.framework in Frameworks */,
			);
			runOnlyForDeploymentPostprocessing = 0;
		};
		E8F33AE81616659C002DD7C6 /* Frameworks */ = {
			isa = PBXFrameworksBuildPhase;
			buildActionMask = 2147483647;
			files = (
				A28224B0192ACEAE00EF8743 /* CoreData.framework in Frameworks */,
				E84CA4DE16272371009B2588 /* UIKit.framework in Frameworks */,
				E8F33AF11616659C002DD7C6 /* Foundation.framework in Frameworks */,
				E8F33AF41616659C002DD7C6 /* libWindowsAzureMobileServices.a in Frameworks */,
			);
			runOnlyForDeploymentPostprocessing = 0;
		};
/* End PBXFrameworksBuildPhase section */

/* Begin PBXGroup section */
		A24701C11968975B00385DA2 /* Push */ = {
			isa = PBXGroup;
			children = (
				A24701AD196896F500385DA2 /* MSLocalStorage.h */,
				A24701AE196896F500385DA2 /* MSLocalStorage.m */,
				A24701AF196896F500385DA2 /* MSPush.h */,
				A24701B0196896F500385DA2 /* MSPush.m */,
				A24701B1196896F500385DA2 /* MSPushHttp.h */,
				A24701B2196896F500385DA2 /* MSPushHttp.m */,
				A24701B3196896F500385DA2 /* MSPushRequest.h */,
				A24701B4196896F500385DA2 /* MSPushRequest.m */,
				A24701B5196896F500385DA2 /* MSRegistrationManager.h */,
				A24701B6196896F500385DA2 /* MSRegistrationManager.m */,
			);
			name = Push;
			sourceTree = "<group>";
		};
		A24701C21968978000385DA2 /* Push */ = {
			isa = PBXGroup;
			children = (
				A24701C7196897B300385DA2 /* MSLocalStorageTests.m */,
				A24701C3196897A700385DA2 /* MSPushHttpTests.m */,
				A24701C4196897A700385DA2 /* MSPushTests.m */,
			);
			name = Push;
			sourceTree = "<group>";
		};
		A25888F718A19C9500962F9A /* Offline */ = {
			isa = PBXGroup;
			children = (
				A2ACD539192322760012B1ED /* CoreData */,
				D0D3B9341B2906EF002A126A /* MSPullSettings.h */,
				D0EFD8581B2F785F009CF6DA /* MSPullSettingsInternal.h */,
				D0D3B9351B290D80002A126A /* MSPullSettings.m */,
				A2C14C6819105D9F00A58609 /* MSSyncContextReadResult.h */,
				A2C14C6919105D9F00A58609 /* MSSyncContextReadResult.m */,
				A258890718A19D0B00962F9A /* MSSyncTable.h */,
				A258890818A19D0B00962F9A /* MSSyncTable.m */,
				A258890518A19D0B00962F9A /* MSSyncContext.h */,
				A258890618A19D0B00962F9A /* MSSyncContextInternal.h */,
				A25888F818A19CBA00962F9A /* MSSyncContext.m */,
				A281900618BC08A0001B14E7 /* Operations */,
			);
			name = Offline;
			sourceTree = "<group>";
		};
		A281900618BC08A0001B14E7 /* Operations */ = {
			isa = PBXGroup;
			children = (
				A25888FC18A19D0B00962F9A /* MSOperationQueue.h */,
				A25888FD18A19D0B00962F9A /* MSOperationQueue.m */,
				CF4D49851A2E5C96006AEB70 /* MSQueuePullOperation.h */,
				F3EA41DC1B0E62F40014B587 /* MSQueuePullOperationInternal.h */,
				CF4D49891A2E5CF8006AEB70 /* MSQueuePullOperation.m */,
				CF1D745A1A5D85D80074789F /* MSQueuePurgeOperation.h */,
				CF1D74581A5D85C60074789F /* MSQueuePurgeOperation.m */,
				A2818FFA18BB0660001B14E7 /* MSQueuePushOperation.h */,
				A2818FFB18BB0660001B14E7 /* MSQueuePushOperation.m */,
				CFAE6E0B1A3B84E400734128 /* MSTableConfigValue.h */,
				CFAE6E091A3B84D700734128 /* MSTableConfigValue.m */,
				A258890018A19D0B00962F9A /* MSTableOperation.h */,
				A258890118A19D0B00962F9A /* MSTableOperation.m */,
				A281900218BB2FF5001B14E7 /* MSTableOperationError.h */,
				A281900318BB2FF5001B14E7 /* MSTableOperationError.m */,
				A258890218A19D0B00962F9A /* MSTableOperationInternal.h */,
			);
			name = Operations;
			sourceTree = "<group>";
		};
		A295B2B1192AB1DC0067562E /* CoreData */ = {
			isa = PBXGroup;
			children = (
				A295B2B2192AB2040067562E /* MSCoreDataStoreTests.m */,
				A28224B1192ACFB700EF8743 /* CoreDataTestModel.xcdatamodeld */,
				A29F44A11953CBF30063C0C1 /* MSCoreDataStore+TestHelper.h */,
				A29F44A21953CBF30063C0C1 /* MSCoreDataStore+TestHelper.m */,
				A24425501A67496600854EF9 /* TodoItem.h */,
				A24425511A67496600854EF9 /* TodoItem.m */,
				F3EE3F9E1AB2F375008719C4 /* MSManagedObjectObserverTests.m */,
			);
			name = CoreData;
			sourceTree = "<group>";
		};
		A2ACD539192322760012B1ED /* CoreData */ = {
			isa = PBXGroup;
			children = (
				A2ACD53E192322C50012B1ED /* MSCoreDataStore.h */,
				A2ACD53F192322C50012B1ED /* MSCoreDataStore.m */,
				A28DD6341A83FDEA00F1A1C5 /* MSManagedObjectObserver.h */,
				A28DD6351A83FDEA00F1A1C5 /* MSManagedObjectObserver.m */,
			);
			name = CoreData;
			sourceTree = "<group>";
		};
		A2B8D6011909D42100F198DC /* Offline */ = {
			isa = PBXGroup;
			children = (
				A295B2B1192AB1DC0067562E /* CoreData */,
				A2B8D6021909D4AF00F198DC /* Operations */,
				A258891818A19D1B00962F9A /* MSOfflinePassthroughHelper.h */,
				A258891918A19D1B00962F9A /* MSOfflinePassthroughHelper.m */,
				A258891A18A19D1B00962F9A /* MSSyncTableTests.m */,
				D0EFD8551B2F7358009CF6DA /* MSPullSettingsTests.m */,
			);
			name = Offline;
			sourceTree = "<group>";
		};
		A2B8D6021909D4AF00F198DC /* Operations */ = {
			isa = PBXGroup;
			children = (
				A2ADF7E81914481B0078BB16 /* MSTableOperationTests.m */,
				A232CCA11AC8FDE800E15D3A /* MSTableOperationErrorTests.m */,
			);
			name = Operations;
			sourceTree = "<group>";
		};
		A2E7D5EF18237F21007153E4 /* Functional */ = {
			isa = PBXGroup;
			children = (
				A22CF3711825914700660C79 /* MSTable+MSTableTestUtilities.h */,
				A22CF3721825914700660C79 /* MSTable+MSTableTestUtilities.m */,
				A214410B182631A500C2E762 /* MSTableFuncTests.m */,
			);
			name = Functional;
			sourceTree = "<group>";
		};
		E84CA4E016272BA2009B2588 /* Login */ = {
			isa = PBXGroup;
			children = (
				402774F8161F73AB00A23A8F /* MSLoginController.h */,
				E814664A165C07EB0038EBE5 /* MSLoginController.m */,
				E8653C0A16559C15002CB440 /* MSLoginView.h */,
				E8653C0B16559C15002CB440 /* MSLoginView.m */,
				E8146640165BE0150038EBE5 /* MSLogin.h */,
				E8146641165BE0150038EBE5 /* MSLogin.m */,
				E8146644165BE2440038EBE5 /* MSLoginSerializer.h */,
				E8146645165BE2440038EBE5 /* MSLoginSerializer.m */,
			);
			name = Login;
			sourceTree = "<group>";
		};
		E8E37901161E2F8D00C13F00 /* Filters */ = {
			isa = PBXGroup;
			children = (
				A24701C9196897C100385DA2 /* MSMultiRequestTestFilter.h */,
				A24701CA196897C100385DA2 /* MSMultiRequestTestFilter.m */,
				E8E37902161E2FC500C13F00 /* MSTestFilter.h */,
				E8E37903161E2FC500C13F00 /* MSTestFilter.m */,
			);
			name = Filters;
			sourceTree = "<group>";
		};
		E8F33AD01616659C002DD7C6 = {
			isa = PBXGroup;
			children = (
				E8F33AE01616659C002DD7C6 /* Source */,
				E8F33AF51616659C002DD7C6 /* Test */,
				E8F33ADD1616659C002DD7C6 /* Frameworks */,
				E8F33ADC1616659C002DD7C6 /* Products */,
			);
			sourceTree = "<group>";
		};
		E8F33ADC1616659C002DD7C6 /* Products */ = {
			isa = PBXGroup;
			children = (
				E8F33ADB1616659C002DD7C6 /* libWindowsAzureMobileServices.a */,
				E8F33AEC1616659C002DD7C6 /* WindowsAzureMobileServicesTests.xctest */,
				5A4FAC5D1B050A880027011D /* WindowsAzureMobileServices.framework */,
			);
			name = Products;
			sourceTree = "<group>";
		};
		E8F33ADD1616659C002DD7C6 /* Frameworks */ = {
			isa = PBXGroup;
			children = (
				A28224AF192ACEAE00EF8743 /* CoreData.framework */,
				E84CA4D216236A6E009B2588 /* UIKit.framework */,
				E8F33ADE1616659C002DD7C6 /* Foundation.framework */,
				A24CC80719A46B6600A68AE0 /* XCTest.framework */,
			);
			name = Frameworks;
			sourceTree = "<group>";
		};
		E8F33AE01616659C002DD7C6 /* Source */ = {
			isa = PBXGroup;
			children = (
				7929542619B7C793006A3829 /* MSQueryResult.h */,
				7929542719B7C793006A3829 /* MSQueryResult.m */,
				E8F33B14161667CE002DD7C6 /* WindowsAzureMobileServices.h */,
				E8F33B0A161667CE002DD7C6 /* MSClient.h */,
				E8EE7841170CAEDC00C2848F /* MSClientInternal.h */,
				E8F33B0B161667CE002DD7C6 /* MSClient.m */,
				CF762EC51A1D366E0018C292 /* MSDateOffset.h */,
				CF762EC71A1D36950018C292 /* MSDateOffset.m */,
				E8F33B0C161667CE002DD7C6 /* MSError.h */,
				E8F33B0D161667CE002DD7C6 /* MSError.m */,
				E8F33B0E161667CE002DD7C6 /* MSQuery.h */,
				8790D2BF199EA5950000DC4E /* MSQueryInternal.h */,
				E8F33B0F161667CE002DD7C6 /* MSQuery.m */,
				E8F33B10161667CE002DD7C6 /* MSTable.h */,
				8790D2BE199C5D510000DC4E /* MSTableInternal.h */,
				E8F33B11161667CE002DD7C6 /* MSTable.m */,
				E8F33B12161667CE002DD7C6 /* MSUser.h */,
				E8F33B13161667CE002DD7C6 /* MSUser.m */,
				E8E378FF161E14E800C13F00 /* MSFilter.h */,
				A24701C11968975B00385DA2 /* Push */,
				A25888F718A19C9500962F9A /* Offline */,
				E84CA4E016272BA2009B2588 /* Login */,
				E8F33B1A161667E2002DD7C6 /* Connection */,
				E8F33B1B161667EC002DD7C6 /* Serialization */,
				E8F33B1C161667F6002DD7C6 /* Query */,
				E8F33AE11616659C002DD7C6 /* Supporting Files */,
			);
			name = Source;
			path = src;
			sourceTree = "<group>";
		};
		E8F33AE11616659C002DD7C6 /* Supporting Files */ = {
			isa = PBXGroup;
			children = (
				5A4FAC761B05DFAD0027011D /* Info.plist */,
				E8F33AE21616659C002DD7C6 /* WindowsAzureMobileServices-Prefix.pch */,
			);
			name = "Supporting Files";
			sourceTree = "<group>";
		};
		E8F33AF51616659C002DD7C6 /* Test */ = {
			isa = PBXGroup;
			children = (
				E8F33B3116166889002DD7C6 /* Connection */,
				E8E37901161E2F8D00C13F00 /* Filters */,
				A2E7D5EF18237F21007153E4 /* Functional */,
				E87BB01B161A28FC008053F9 /* MSClientTests.m */,
				E8E37906161F4D0D00C13F00 /* MSFilterTest.m */,
				E8F33B3A161668ED002DD7C6 /* MSQueryTests.m */,
				E87BB024161B5A4D008053F9 /* MSTableTests.m */,
				CF4D498D1A3253F7006AEB70 /* MSTestWaiter.h */,
				CF4D498B1A3253E2006AEB70 /* MSTestWaiter.m */,
				E87BB021161B57C8008053F9 /* MSUserTests.m */,
				A2B8D6011909D42100F198DC /* Offline */,
				A24701C21968978000385DA2 /* Push */,
				E8F33B33161668AA002DD7C6 /* Query */,
				E8F33B321616689A002DD7C6 /* Serialization */,
				E8F33AF61616659C002DD7C6 /* Supporting Files */,
				E8F33B34161668C4002DD7C6 /* WindowsAzureMobileServicesFunctionalTests.m */,
			);
			name = Test;
			path = test;
			sourceTree = "<group>";
		};
		E8F33AF61616659C002DD7C6 /* Supporting Files */ = {
			isa = PBXGroup;
			children = (
				E8F33AF71616659C002DD7C6 /* WindowsAzureMobileServicesTests-Info.plist */,
				E8F33AF81616659C002DD7C6 /* InfoPlist.strings */,
				CF4D49911A36334C006AEB70 /* settings.plist */,
			);
			name = "Supporting Files";
			sourceTree = "<group>";
		};
		E8F33B1A161667E2002DD7C6 /* Connection */ = {
			isa = PBXGroup;
			children = (
				E8F33B1E16166822002DD7C6 /* MSClientConnection.h */,
				E8F33B1F16166822002DD7C6 /* MSClientConnection.m */,
				E8F33B2016166822002DD7C6 /* MSTableConnection.h */,
				E8F33B2116166822002DD7C6 /* MSTableConnection.m */,
				E8C44040170BAD49002FC997 /* MSAPIConnection.h */,
				E8C44041170BAD49002FC997 /* MSAPIConnection.m */,
				E8F33B2216166822002DD7C6 /* MSTableRequest.h */,
				E8F33B2316166822002DD7C6 /* MSTableRequest.m */,
				E8C44045170BAD93002FC997 /* MSAPIRequest.h */,
				E8C44046170BAD93002FC997 /* MSAPIRequest.m */,
				870C0C9A199C246700A134DD /* MSSDKFeatures.h */,
				870C0C9B199C246700A134DD /* MSSDKFeatures.m */,
				E87BB01D161A446C008053F9 /* MSURLBuilder.h */,
				E87BB01E161A446C008053F9 /* MSURLBuilder.m */,
				E84CA4CD162369BD009B2588 /* MSUserAgentBuilder.h */,
				E84CA4CE162369BD009B2588 /* MSUserAgentBuilder.m */,
			);
			name = Connection;
			sourceTree = "<group>";
		};
		E8F33B1B161667EC002DD7C6 /* Serialization */ = {
			isa = PBXGroup;
			children = (
				E8EA24BB161CFC5300BE055D /* MSNaiveISODateFormatter.h */,
				E8EA24BC161CFC5300BE055D /* MSNaiveISODateFormatter.m */,
				E8F33B2916166837002DD7C6 /* MSSerializer.h */,
				E8F33B2716166837002DD7C6 /* MSJSONSerializer.h */,
				E8F33B2816166837002DD7C6 /* MSJSONSerializer.m */,
			);
			name = Serialization;
			sourceTree = "<group>";
		};
		E8F33B1C161667F6002DD7C6 /* Query */ = {
			isa = PBXGroup;
			children = (
				E8F33B2B1616684F002DD7C6 /* MSPredicateTranslator.h */,
				E8F33B2C1616684F002DD7C6 /* MSPredicateTranslator.m */,
			);
			name = Query;
			sourceTree = "<group>";
		};
		E8F33B3116166889002DD7C6 /* Connection */ = {
			isa = PBXGroup;
			children = (
				E8EA24BE161CFC6400BE055D /* MSURLbuilderTests.m */,
				E84CA4D5162373E2009B2588 /* MSUserAgentBuilderTests.m */,
			);
			name = Connection;
			sourceTree = "<group>";
		};
		E8F33B321616689A002DD7C6 /* Serialization */ = {
			isa = PBXGroup;
			children = (
				E8F33B36161668DA002DD7C6 /* MSJSONSerializerTests.m */,
			);
			name = Serialization;
			sourceTree = "<group>";
		};
		E8F33B33161668AA002DD7C6 /* Query */ = {
			isa = PBXGroup;
			children = (
				E8F33B38161668E4002DD7C6 /* MSPredicateTranslatorTests.m */,
			);
			name = Query;
			sourceTree = "<group>";
		};
/* End PBXGroup section */

/* Begin PBXHeadersBuildPhase section */
		5A4FAC5A1B050A870027011D /* Headers */ = {
			isa = PBXHeadersBuildPhase;
			buildActionMask = 2147483647;
			files = (
				5A4FACB61B05E6580027011D /* MSAPIConnection.h in Headers */,
				5A4FAC801B05E4A30027011D /* MSTableOperationInternal.h in Headers */,
				5A4FAC9E1B05E56A0027011D /* MSSyncContextReadResult.h in Headers */,
				5A4FAC8D1B05E5180027011D /* MSTable.h in Headers */,
				5A4FAC891B05E4FE0027011D /* MSError.h in Headers */,
				5A4FACA61B05E6000027011D /* MSQueuePullOperation.h in Headers */,
				5A4FAC851B05E4E90027011D /* MSClient.h in Headers */,
				5A4FAC9A1B05E5580027011D /* MSRegistrationManager.h in Headers */,
				5A4FACC71B05E6920027011D /* MSPredicateTranslator.h in Headers */,
				5A4FAC921B05E5360027011D /* MSLocalStorage.h in Headers */,
				5A4FAC8B1B05E5080027011D /* MSQuery.h in Headers */,
				5A4FACC41B05E6870027011D /* MSSerializer.h in Headers */,
				5A4FACBE1B05E6730027011D /* MSURLBuilder.h in Headers */,
				5A4FACA41B05E5F20027011D /* MSOperationQueue.h in Headers */,
				5A4FAC981B05E5500027011D /* MSPushRequest.h in Headers */,
				5A4FACC51B05E68C0027011D /* MSJSONSerializer.h in Headers */,
				5A4FAC791B05E47F0027011D /* MSLoginSerializer.h in Headers */,
				EB446B6E1BAB83BB002F4A27 /* MSPullSettings.h in Headers */,
				5A4FAC961B05E5490027011D /* MSPushHttp.h in Headers */,
				A38A85701BC35CA1005D63DF /* MSQueuePullOperationInternal.h in Headers */,
				5A4FAC911B05E5300027011D /* MSFilter.h in Headers */,
				5A4FAC7B1B05E48C0027011D /* MSLogin.h in Headers */,
				5A4FAC7F1B05E49B0027011D /* MSLoginController.h in Headers */,
				5A4FACB01B05E62C0027011D /* MSTableOperationError.h in Headers */,
				5A4FACBC1B05E66C0027011D /* MSSDKFeatures.h in Headers */,
				5A4FAC841B05E4DF0027011D /* MSQueryResult.h in Headers */,
				5A4FAC8F1B05E5250027011D /* MSUser.h in Headers */,
				5A4FACA81B05E60A0027011D /* MSQueuePurgeOperation.h in Headers */,
				5A4FACAE1B05E6230027011D /* MSTableOperation.h in Headers */,
				5A4FACA01B05E5740027011D /* MSSyncTable.h in Headers */,
				5A4FACB81B05E65E0027011D /* MSTableRequest.h in Headers */,
				5A4FAC941B05E53F0027011D /* MSPush.h in Headers */,
				A38A856F1BC35C8F005D63DF /* MSPullSettingsInternal.h in Headers */,
				5A4FAC821B05E4BA0027011D /* MSClientInternal.h in Headers */,
				5A4FACA21B05E57D0027011D /* MSSyncContext.h in Headers */,
				5A4FACB41B05E6510027011D /* MSTableConnection.h in Headers */,
				5A4FAC771B05E40F0027011D /* WindowsAzureMobileServices.h in Headers */,
				5A4FACC01B05E67A0027011D /* MSUserAgentBuilder.h in Headers */,
				5A4FACC21B05E6810027011D /* MSNaiveISODateFormatter.h in Headers */,
				5A4FACBA1B05E6650027011D /* MSAPIRequest.h in Headers */,
				5A4FAC811B05E4A90027011D /* MSSyncContextInternal.h in Headers */,
				5A4FAC9C1B05E5620027011D /* MSCoreDataStore.h in Headers */,
				5A4FAC7D1B05E4940027011D /* MSLoginView.h in Headers */,
				5A4FACAA1B05E6130027011D /* MSQueuePushOperation.h in Headers */,
				5A4FACB21B05E6460027011D /* MSClientConnection.h in Headers */,
				5A4FAC871B05E4F40027011D /* MSDateOffset.h in Headers */,
				5A4FACAC1B05E61D0027011D /* MSTableConfigValue.h in Headers */,
			);
			runOnlyForDeploymentPostprocessing = 0;
		};
		E8E3790C161F766400C13F00 /* Headers */ = {
			isa = PBXHeadersBuildPhase;
			buildActionMask = 2147483647;
			files = (
				7929542819B7C793006A3829 /* MSQueryResult.h in Headers */,
				E8E3790D161F769D00C13F00 /* WindowsAzureMobileServices.h in Headers */,
				E84CA4E116272C15009B2588 /* MSLoginController.h in Headers */,
				E8E3790E161F769D00C13F00 /* MSClient.h in Headers */,
				E8E37911161F769D00C13F00 /* MSTable.h in Headers */,
				A24701B7196896F500385DA2 /* MSLocalStorage.h in Headers */,
				A24701BD196896F500385DA2 /* MSPushRequest.h in Headers */,
				E8E37910161F769D00C13F00 /* MSQuery.h in Headers */,
				A258890F18A19D0B00962F9A /* MSTableOperation.h in Headers */,
				A258891618A19D0B00962F9A /* MSSyncTable.h in Headers */,
				E8E37912161F769D00C13F00 /* MSUser.h in Headers */,
				A258891418A19D0B00962F9A /* MSSyncContext.h in Headers */,
				D0D3B9371B2A267F002A126A /* MSPullSettings.h in Headers */,
				A281900418BB2FF5001B14E7 /* MSTableOperationError.h in Headers */,
				E8E37913161F769D00C13F00 /* MSFilter.h in Headers */,
				A2ACD540192322C50012B1ED /* MSCoreDataStore.h in Headers */,
				CF762EC61A1D366E0018C292 /* MSDateOffset.h in Headers */,
				A28DD6361A83FDEA00F1A1C5 /* MSManagedObjectObserver.h in Headers */,
				A24701B9196896F500385DA2 /* MSPush.h in Headers */,
				F3EA41DD1B0E63470014B587 /* MSQueuePullOperationInternal.h in Headers */,
				870C0C9C199C246700A134DD /* MSSDKFeatures.h in Headers */,
				E8E3790F161F769D00C13F00 /* MSError.h in Headers */,
				A2C14C6A19105D9F00A58609 /* MSSyncContextReadResult.h in Headers */,
				E8E37914161F769D00C13F00 /* MSClientConnection.h in Headers */,
				E8E37915161F769D00C13F00 /* MSTableConnection.h in Headers */,
				A2818FFC18BB0660001B14E7 /* MSQueuePushOperation.h in Headers */,
				A258891118A19D0B00962F9A /* MSTableOperationInternal.h in Headers */,
				E8E37916161F769D00C13F00 /* MSTableRequest.h in Headers */,
				CF4D49861A2E5C96006AEB70 /* MSQueuePullOperation.h in Headers */,
				E8E37917161F769D00C13F00 /* MSURLBuilder.h in Headers */,
				E8E37918161F769D00C13F00 /* MSNaiveISODateFormatter.h in Headers */,
				E8E37919161F769D00C13F00 /* MSSerializer.h in Headers */,
				E8E3791A161F769D00C13F00 /* MSJSONSerializer.h in Headers */,
				E8E3791B161F769D00C13F00 /* MSPredicateTranslator.h in Headers */,
				E84CA4CF162369BD009B2588 /* MSUserAgentBuilder.h in Headers */,
				E8146642165BE0150038EBE5 /* MSLogin.h in Headers */,
				E8653C0C16559C15002CB440 /* MSLoginView.h in Headers */,
				E8146646165BE2440038EBE5 /* MSLoginSerializer.h in Headers */,
				A24701BB196896F500385DA2 /* MSPushHttp.h in Headers */,
				A258890B18A19D0B00962F9A /* MSOperationQueue.h in Headers */,
				CFAE6E0C1A3B84E400734128 /* MSTableConfigValue.h in Headers */,
				CF1D745B1A5D9CAB0074789F /* MSQueuePurgeOperation.h in Headers */,
				E8C44042170BAD49002FC997 /* MSAPIConnection.h in Headers */,
				A258891518A19D0B00962F9A /* MSSyncContextInternal.h in Headers */,
				E8C44047170BAD93002FC997 /* MSAPIRequest.h in Headers */,
				E8EE7842170CAEDC00C2848F /* MSClientInternal.h in Headers */,
				A24701BF196896F500385DA2 /* MSRegistrationManager.h in Headers */,
				D0EFD8591B2F785F009CF6DA /* MSPullSettingsInternal.h in Headers */,
			);
			runOnlyForDeploymentPostprocessing = 0;
		};
/* End PBXHeadersBuildPhase section */

/* Begin PBXNativeTarget section */
		5A4FAC5C1B050A870027011D /* WindowsAzureMobileServicesFramework */ = {
			isa = PBXNativeTarget;
			buildConfigurationList = 5A4FAC741B050A880027011D /* Build configuration list for PBXNativeTarget "WindowsAzureMobileServicesFramework" */;
			buildPhases = (
				5A4FAC581B050A870027011D /* Sources */,
				5A4FAC591B050A870027011D /* Frameworks */,
				5A4FAC5A1B050A870027011D /* Headers */,
				5A4FAC5B1B050A870027011D /* Resources */,
			);
			buildRules = (
			);
			dependencies = (
			);
			name = WindowsAzureMobileServicesFramework;
			productName = WindowsAzureMobileServicesFramework;
			productReference = 5A4FAC5D1B050A880027011D /* WindowsAzureMobileServices.framework */;
			productType = "com.apple.product-type.framework";
		};
		E8F33ADA1616659C002DD7C6 /* WindowsAzureMobileServices */ = {
			isa = PBXNativeTarget;
			buildConfigurationList = E8F33B001616659C002DD7C6 /* Build configuration list for PBXNativeTarget "WindowsAzureMobileServices" */;
			buildPhases = (
				E8F33AD71616659C002DD7C6 /* Sources */,
				E8F33AD81616659C002DD7C6 /* Frameworks */,
				E8E3790C161F766400C13F00 /* Headers */,
				E8F33AD91616659C002DD7C6 /* Copy Files */,
				E8E37A27161FAA9600C13F00 /* ShellScript */,
				CF48157A1A363A330044D898 /* Resources */,
			);
			buildRules = (
			);
			dependencies = (
			);
			name = WindowsAzureMobileServices;
			productName = WindowsAzureMobileServices;
			productReference = E8F33ADB1616659C002DD7C6 /* libWindowsAzureMobileServices.a */;
			productType = "com.apple.product-type.library.static";
		};
		E8F33AEB1616659C002DD7C6 /* WindowsAzureMobileServicesTests */ = {
			isa = PBXNativeTarget;
			buildConfigurationList = E8F33B031616659C002DD7C6 /* Build configuration list for PBXNativeTarget "WindowsAzureMobileServicesTests" */;
			buildPhases = (
				E8F33AE71616659C002DD7C6 /* Sources */,
				E8F33AE81616659C002DD7C6 /* Frameworks */,
				E8F33AE91616659C002DD7C6 /* Resources */,
				E8F33AEA1616659C002DD7C6 /* ShellScript */,
			);
			buildRules = (
			);
			dependencies = (
				E8F33AF31616659C002DD7C6 /* PBXTargetDependency */,
			);
			name = WindowsAzureMobileServicesTests;
			productName = WindowsAzureMobileServicesTests;
			productReference = E8F33AEC1616659C002DD7C6 /* WindowsAzureMobileServicesTests.xctest */;
			productType = "com.apple.product-type.bundle.unit-test";
		};
/* End PBXNativeTarget section */

/* Begin PBXProject section */
		E8F33AD21616659C002DD7C6 /* Project object */ = {
			isa = PBXProject;
			attributes = {
				LastTestingUpgradeCheck = 0510;
				LastUpgradeCheck = 0700;
				ORGANIZATIONNAME = "Windows Azure";
				TargetAttributes = {
					5A4FAC5C1B050A870027011D = {
						CreatedOnToolsVersion = 6.3.1;
					};
				};
			};
			buildConfigurationList = E8F33AD51616659C002DD7C6 /* Build configuration list for PBXProject "WindowsAzureMobileServices" */;
			compatibilityVersion = "Xcode 3.2";
			developmentRegion = English;
			hasScannedForEncodings = 0;
			knownRegions = (
				en,
			);
			mainGroup = E8F33AD01616659C002DD7C6;
			productRefGroup = E8F33ADC1616659C002DD7C6 /* Products */;
			projectDirPath = "";
			projectRoot = "";
			targets = (
				E8F33ADA1616659C002DD7C6 /* WindowsAzureMobileServices */,
				5A4FAC5C1B050A870027011D /* WindowsAzureMobileServicesFramework */,
				E8F33AEB1616659C002DD7C6 /* WindowsAzureMobileServicesTests */,
				E8E37977161F8E6B00C13F00 /* Framework */,
			);
		};
/* End PBXProject section */

/* Begin PBXResourcesBuildPhase section */
		5A4FAC5B1B050A870027011D /* Resources */ = {
			isa = PBXResourcesBuildPhase;
			buildActionMask = 2147483647;
			files = (
			);
			runOnlyForDeploymentPostprocessing = 0;
		};
		CF48157A1A363A330044D898 /* Resources */ = {
			isa = PBXResourcesBuildPhase;
			buildActionMask = 2147483647;
			files = (
			);
			runOnlyForDeploymentPostprocessing = 0;
		};
		E8F33AE91616659C002DD7C6 /* Resources */ = {
			isa = PBXResourcesBuildPhase;
			buildActionMask = 2147483647;
			files = (
				A28224B4192AD00E00EF8743 /* CoreDataTestModel.xcdatamodeld in Resources */,
				CF4D49921A363537006AEB70 /* settings.plist in Resources */,
				E8F33AFA1616659C002DD7C6 /* InfoPlist.strings in Resources */,
			);
			runOnlyForDeploymentPostprocessing = 0;
		};
/* End PBXResourcesBuildPhase section */

/* Begin PBXShellScriptBuildPhase section */
		E8E3797D161F8ED900C13F00 /* ShellScript */ = {
			isa = PBXShellScriptBuildPhase;
			buildActionMask = 2147483647;
			files = (
			);
			inputPaths = (
			);
			outputPaths = (
			);
			runOnlyForDeploymentPostprocessing = 0;
			shellPath = /bin/sh;
			shellScript = "set -e\n\n# Don't call this script from this script\nif [[ ${WAMS_BUILDING:0} ]]; then\n    exit 0\nfi\nexport WAMS_BUILDING=1\n\n# Set some variables\nOUTPUT=${BUILT_PRODUCTS_DIR}\nWAMS=\"WindowsAzureMobileServices\"\nWAMS_FRAMEWORK=\"${WAMS}.framework\"\nWAMS_LIB=\"lib${WAMS}.a\"\n\n# Determine whether device or simulator and the version of the SDK \nif [[ ! \"$SDK_NAME\" =~ ([A-Za-z]+)([0-9]+.*$) ]]; then\n    echo \"Unsupported SDK: $SDK-NAME\"\n    exit 1\nfi\n\n# Determine the other (device/simulator) and arch\nif [[ ${BASH_REMATCH[1]} == \"iphoneos\" ]]; then\n    OTHER_SDK=iphonesimulator${BASH_REMATCH[2]}\n    OTHER_OUTPUT=${BUILD_DIR}/${CONFIGURATION}-iphonesimulator\n    OTHER_TEMP_OUTPUT=${PROJECT_TEMP_DIR}/${CONFIGURATION}-iphonesimulator\n    OTHER_ARCH=\"i386 x86_64\"\nelse\n    OTHER_SDK=iphoneos${BASH_REMATCH[2]}\n    OTHER_OUTPUT=${BUILD_DIR}/${CONFIGURATION}-iphoneos\n    OTHER_TEMP_OUTPUT=${PROJECT_TEMP_DIR}/${CONFIGURATION}-iphoneos\n    OTHER_ARCH=\"arm64 armv7 armv7s\"\nfi\n\n# Build the other library\nxcodebuild -project \"${PROJECT_FILE_PATH}\" -target \"${TARGET_NAME}\" -configuration \"${CONFIGURATION}\" -sdk ${OTHER_SDK} BUILD_DIR=\"${BUILD_DIR}\" CONFIGURATION_TEMP_DIR=\"${OTHER_TEMP_OUTPUT}\" ARCHS=\"${OTHER_ARCH}\" $ACTION\n\n# Merge the libraries with lipo for both output dirs\nlipo -create \"${OUTPUT}/${WAMS_LIB}\" \"${OTHER_OUTPUT}/${WAMS_LIB}\" -output \"${OUTPUT}/${WAMS_FRAMEWORK}/Versions/A/${WAMS}\"\nlipo -create \"${OUTPUT}/${WAMS_LIB}\" \"${OTHER_OUTPUT}/${WAMS_LIB}\" -output \"${OTHER_OUTPUT}/${WAMS_FRAMEWORK}/Versions/A/${WAMS}\"";
		};
		E8E37A27161FAA9600C13F00 /* ShellScript */ = {
			isa = PBXShellScriptBuildPhase;
			buildActionMask = 2147483647;
			files = (
			);
			inputPaths = (
			);
			outputPaths = (
			);
			runOnlyForDeploymentPostprocessing = 0;
			shellPath = /bin/sh;
			shellScript = "# Exit immediately on any errors\nset -e\n\n# Set some variables\nOUTPUT=${BUILT_PRODUCTS_DIR}\nWAMS=\"WindowsAzureMobileServices\"\nWAMS_FRAMEWORK=\"${WAMS}.framework\"\nWAMS_LIB=\"lib${WAMS}.a\"\nHEADERS=\"Headers\"\n\n# Create the needed directories for the framework\nmkdir -p \"${OUTPUT}/${WAMS_FRAMEWORK}/Versions/A\"\nmkdir -p \"${OUTPUT}/${WAMS_FRAMEWORK}/Versions/A/Headers\"\n\n# Add the headers and lib to the framework\ncp -a \"${OUTPUT}/${HEADERS}/\" \"${OUTPUT}/${WAMS_FRAMEWORK}/Versions/A/Headers\"\nlipo -create \"${OUTPUT}/${WAMS_LIB}\" -output \"${OUTPUT}/${WAMS_FRAMEWORK}/Versions/A/${WAMS}\"\n\n# Set up the links to complete the framework\nln -sf Versions/Current/Headers \"${OUTPUT}/${WAMS_FRAMEWORK}/Headers\"\nln -sf \"Versions/Current/${WAMS}\" \"${OUTPUT}/${WAMS_FRAMEWORK}/${WAMS}\"\nln -sf A \"${OUTPUT}/${WAMS_FRAMEWORK}/Versions/Current\"";
		};
		E8F33AEA1616659C002DD7C6 /* ShellScript */ = {
			isa = PBXShellScriptBuildPhase;
			buildActionMask = 2147483647;
			files = (
			);
			inputPaths = (
			);
			outputPaths = (
			);
			runOnlyForDeploymentPostprocessing = 0;
			shellPath = /bin/sh;
			shellScript = "# Run the unit tests in this test bundle.\n\"${SYSTEM_DEVELOPER_DIR}/Tools/RunUnitTests\"\n";
		};
/* End PBXShellScriptBuildPhase section */

/* Begin PBXSourcesBuildPhase section */
		5A4FAC581B050A870027011D /* Sources */ = {
			isa = PBXSourcesBuildPhase;
			buildActionMask = 2147483647;
			files = (
				EB446B6D1BAB801A002F4A27 /* MSPullSettings.m in Sources */,
				5A4FACB71B05E65B0027011D /* MSAPIConnection.m in Sources */,
				5A4FAC8E1B05E5220027011D /* MSTable.m in Sources */,
				5A4FAC881B05E4FA0027011D /* MSDateOffset.m in Sources */,
				5A4FACB31B05E64A0027011D /* MSClientConnection.m in Sources */,
				5A4FACC61B05E68F0027011D /* MSJSONSerializer.m in Sources */,
				5A4FACC31B05E6840027011D /* MSNaiveISODateFormatter.m in Sources */,
				5A4FAC831B05E4DB0027011D /* MSQueryResult.m in Sources */,
				5A4FACBF1B05E6770027011D /* MSURLBuilder.m in Sources */,
				5A4FAC781B05E4790027011D /* MSLoginSerializer.m in Sources */,
				5A4FACC81B05E6950027011D /* MSPredicateTranslator.m in Sources */,
				5A4FACA31B05E5860027011D /* MSSyncContext.m in Sources */,
				5A4FAC7C1B05E4910027011D /* MSLoginView.m in Sources */,
				5A4FAC901B05E52C0027011D /* MSUser.m in Sources */,
				5A4FACBD1B05E6700027011D /* MSSDKFeatures.m in Sources */,
				5A4FACC11B05E67E0027011D /* MSUserAgentBuilder.m in Sources */,
				5A4FACAB1B05E6160027011D /* MSQueuePushOperation.m in Sources */,
				5A4FACAF1B05E6280027011D /* MSTableOperation.m in Sources */,
				5A4FAC7A1B05E4890027011D /* MSLogin.m in Sources */,
				5A4FACBB1B05E6680027011D /* MSAPIRequest.m in Sources */,
				5A4FAC861B05E4F00027011D /* MSClient.m in Sources */,
				5A4FACB51B05E6550027011D /* MSTableConnection.m in Sources */,
				5A4FAC9B1B05E55C0027011D /* MSRegistrationManager.m in Sources */,
				5A4FAC8A1B05E5040027011D /* MSError.m in Sources */,
				5A4FAC971B05E54D0027011D /* MSPushHttp.m in Sources */,
				5A4FACB11B05E6320027011D /* MSTableOperationError.m in Sources */,
				5A4FACA71B05E6060027011D /* MSQueuePullOperation.m in Sources */,
				5A4FAC8C1B05E5110027011D /* MSQuery.m in Sources */,
				5A4FAC991B05E5540027011D /* MSPushRequest.m in Sources */,
				5A4FAC9F1B05E5710027011D /* MSSyncContextReadResult.m in Sources */,
				5A4FAC7E1B05E4970027011D /* MSLoginController.m in Sources */,
				5A4FACA51B05E5F60027011D /* MSOperationQueue.m in Sources */,
				5A4FACB91B05E6620027011D /* MSTableRequest.m in Sources */,
				5A4FACAD1B05E6200027011D /* MSTableConfigValue.m in Sources */,
				5A4FAC931B05E53B0027011D /* MSLocalStorage.m in Sources */,
				5A4FACA91B05E60F0027011D /* MSQueuePurgeOperation.m in Sources */,
				5A4FACA11B05E57A0027011D /* MSSyncTable.m in Sources */,
				5A4FAC9D1B05E5670027011D /* MSCoreDataStore.m in Sources */,
				5A4FAC951B05E5460027011D /* MSPush.m in Sources */,
			);
			runOnlyForDeploymentPostprocessing = 0;
		};
		E8F33AD71616659C002DD7C6 /* Sources */ = {
			isa = PBXSourcesBuildPhase;
			buildActionMask = 2147483647;
			files = (
				CF762EC91A1D37A40018C292 /* MSDateOffset.m in Sources */,
				E8F33B15161667CE002DD7C6 /* MSClient.m in Sources */,
				A258890C18A19D0B00962F9A /* MSOperationQueue.m in Sources */,
				D0D3B9361B290D80002A126A /* MSPullSettings.m in Sources */,
				E8F33B16161667CE002DD7C6 /* MSError.m in Sources */,
				7929542919B7C793006A3829 /* MSQueryResult.m in Sources */,
				E8F33B17161667CE002DD7C6 /* MSQuery.m in Sources */,
				E8F33B18161667CE002DD7C6 /* MSTable.m in Sources */,
				A25888F918A19CBA00962F9A /* MSSyncContext.m in Sources */,
				CF4D498A1A2E5CF8006AEB70 /* MSQueuePullOperation.m in Sources */,
				E8F33B19161667CE002DD7C6 /* MSUser.m in Sources */,
				E8F33B2416166822002DD7C6 /* MSClientConnection.m in Sources */,
				A24701C0196896F500385DA2 /* MSRegistrationManager.m in Sources */,
				870C0C9D199C246700A134DD /* MSSDKFeatures.m in Sources */,
				A281900518BB2FF5001B14E7 /* MSTableOperationError.m in Sources */,
				E8F33B2516166822002DD7C6 /* MSTableConnection.m in Sources */,
				E8F33B2616166822002DD7C6 /* MSTableRequest.m in Sources */,
				E8F33B2A16166837002DD7C6 /* MSJSONSerializer.m in Sources */,
				E8F33B2F1616684F002DD7C6 /* MSPredicateTranslator.m in Sources */,
				A258891018A19D0B00962F9A /* MSTableOperation.m in Sources */,
				A28DD6371A83FDEA00F1A1C5 /* MSManagedObjectObserver.m in Sources */,
				A258891718A19D0B00962F9A /* MSSyncTable.m in Sources */,
				E87BB01F161A446C008053F9 /* MSURLBuilder.m in Sources */,
				E8EA24BD161CFC5300BE055D /* MSNaiveISODateFormatter.m in Sources */,
				A24701BE196896F500385DA2 /* MSPushRequest.m in Sources */,
				E84CA4D0162369BD009B2588 /* MSUserAgentBuilder.m in Sources */,
				E8653C0D16559C15002CB440 /* MSLoginView.m in Sources */,
				E8146643165BE0150038EBE5 /* MSLogin.m in Sources */,
				A2C14C6B19105D9F00A58609 /* MSSyncContextReadResult.m in Sources */,
				E8146647165BE2440038EBE5 /* MSLoginSerializer.m in Sources */,
				E814664B165C07EB0038EBE5 /* MSLoginController.m in Sources */,
				A2ACD541192322C50012B1ED /* MSCoreDataStore.m in Sources */,
				E8C44043170BAD49002FC997 /* MSAPIConnection.m in Sources */,
				A24701BC196896F500385DA2 /* MSPushHttp.m in Sources */,
				E8C44048170BAD93002FC997 /* MSAPIRequest.m in Sources */,
				CF1D74591A5D85C60074789F /* MSQueuePurgeOperation.m in Sources */,
				A2818FFD18BB0660001B14E7 /* MSQueuePushOperation.m in Sources */,
				A24701B8196896F500385DA2 /* MSLocalStorage.m in Sources */,
				CFAE6E0A1A3B84D700734128 /* MSTableConfigValue.m in Sources */,
				A24701BA196896F500385DA2 /* MSPush.m in Sources */,
			);
			runOnlyForDeploymentPostprocessing = 0;
		};
		E8F33AE71616659C002DD7C6 /* Sources */ = {
			isa = PBXSourcesBuildPhase;
			buildActionMask = 2147483647;
			files = (
				A24701CB196897C100385DA2 /* MSMultiRequestTestFilter.m in Sources */,
				E8F33B3C16166945002DD7C6 /* WindowsAzureMobileServicesFunctionalTests.m in Sources */,
				A214410C182631A500C2E762 /* MSTableFuncTests.m in Sources */,
				A232CCA21AC8FDE800E15D3A /* MSTableOperationErrorTests.m in Sources */,
				E8F33B3D1616694C002DD7C6 /* MSQueryTests.m in Sources */,
				E8F33B3E16166956002DD7C6 /* MSJSONSerializerTests.m in Sources */,
				A258891F18A1A30500962F9A /* MSOfflinePassthroughHelper.m in Sources */,
				F3EE3F9F1AB2F375008719C4 /* MSManagedObjectObserverTests.m in Sources */,
				A24701C8196897B300385DA2 /* MSLocalStorageTests.m in Sources */,
				E8F33B3F1616695E002DD7C6 /* MSPredicateTranslatorTests.m in Sources */,
				A2ADF7E91914481B0078BB16 /* MSTableOperationTests.m in Sources */,
				A258891E18A1A30000962F9A /* MSSyncTableTests.m in Sources */,
				E87BB01C161A28FC008053F9 /* MSClientTests.m in Sources */,
				E87BB022161B57C8008053F9 /* MSUserTests.m in Sources */,
				E87BB025161B5A4D008053F9 /* MSTableTests.m in Sources */,
				E8EA24C0161CFCF400BE055D /* MSURLbuilderTests.m in Sources */,
				A24701C6196897A700385DA2 /* MSPushTests.m in Sources */,
				A28224B3192ACFB700EF8743 /* CoreDataTestModel.xcdatamodeld in Sources */,
				E8E37904161E2FC500C13F00 /* MSTestFilter.m in Sources */,
				D0EFD8571B2F73B0009CF6DA /* MSPullSettingsTests.m in Sources */,
				A22CF3731825914700660C79 /* MSTable+MSTableTestUtilities.m in Sources */,
				A24701C5196897A700385DA2 /* MSPushHttpTests.m in Sources */,
				E8E37907161F4D0D00C13F00 /* MSFilterTest.m in Sources */,
				A232CCA31AC9C86D00E15D3A /* TodoItem.m in Sources */,
				A295B2B3192AB2040067562E /* MSCoreDataStoreTests.m in Sources */,
				A29F44A31953CBF30063C0C1 /* MSCoreDataStore+TestHelper.m in Sources */,
				E84CA4D6162373E2009B2588 /* MSUserAgentBuilderTests.m in Sources */,
				A38A85711BC35CE5005D63DF /* MSTestWaiter.m in Sources */,
			);
			runOnlyForDeploymentPostprocessing = 0;
		};
/* End PBXSourcesBuildPhase section */

/* Begin PBXTargetDependency section */
		E8E3797C161F8EB400C13F00 /* PBXTargetDependency */ = {
			isa = PBXTargetDependency;
			target = E8F33ADA1616659C002DD7C6 /* WindowsAzureMobileServices */;
			targetProxy = E8E3797B161F8EB400C13F00 /* PBXContainerItemProxy */;
		};
		E8F33AF31616659C002DD7C6 /* PBXTargetDependency */ = {
			isa = PBXTargetDependency;
			target = E8F33ADA1616659C002DD7C6 /* WindowsAzureMobileServices */;
			targetProxy = E8F33AF21616659C002DD7C6 /* PBXContainerItemProxy */;
		};
/* End PBXTargetDependency section */

/* Begin PBXVariantGroup section */
		E8F33AF81616659C002DD7C6 /* InfoPlist.strings */ = {
			isa = PBXVariantGroup;
			children = (
				E8F33AF91616659C002DD7C6 /* en */,
			);
			name = InfoPlist.strings;
			sourceTree = "<group>";
		};
/* End PBXVariantGroup section */

/* Begin XCBuildConfiguration section */
		5A4FAC701B050A880027011D /* Debug */ = {
			isa = XCBuildConfiguration;
			buildSettings = {
				CLANG_CXX_LANGUAGE_STANDARD = "compiler-default";
				CLANG_CXX_LIBRARY = "compiler-default";
				CLANG_ENABLE_MODULES = YES;
				CLANG_WARN_DIRECT_OBJC_ISA_USAGE = YES_ERROR;
				CLANG_WARN_OBJC_ROOT_CLASS = YES_ERROR;
				CLANG_WARN_UNREACHABLE_CODE = YES;
				"CODE_SIGN_IDENTITY[sdk=iphoneos*]" = "iPhone Developer";
				DEFINES_MODULE = YES;
				DYLIB_COMPATIBILITY_VERSION = 1;
				DYLIB_CURRENT_VERSION = 1;
				DYLIB_INSTALL_NAME_BASE = "@rpath";
				ENABLE_STRICT_OBJC_MSGSEND = YES;
				GCC_WARN_ABOUT_RETURN_TYPE = YES_ERROR;
				GCC_WARN_UNINITIALIZED_AUTOS = YES_AGGRESSIVE;
				INFOPLIST_FILE = src/Info.plist;
				IPHONEOS_DEPLOYMENT_TARGET = 8.0;
				LD_RUNPATH_SEARCH_PATHS = "$(inherited) @executable_path/Frameworks @loader_path/Frameworks";
				PRODUCT_BUNDLE_IDENTIFIER = "Microsoft.${PRODUCT_NAME:rfc1034identifier}";
				PRODUCT_NAME = WindowsAzureMobileServices;
				SKIP_INSTALL = YES;
				TARGETED_DEVICE_FAMILY = "1,2";
				VERSIONING_SYSTEM = "apple-generic";
				WARNING_CFLAGS = (
					"-Wno-unused-const-variable",
					"-Wno-gcc-compat",
					"-Wno-error=unknown-warning-option",
				);
			};
			name = Debug;
		};
		5A4FAC711B050A880027011D /* Release */ = {
			isa = XCBuildConfiguration;
			buildSettings = {
				CLANG_CXX_LANGUAGE_STANDARD = "compiler-default";
				CLANG_CXX_LIBRARY = "compiler-default";
				CLANG_ENABLE_MODULES = YES;
				CLANG_WARN_DIRECT_OBJC_ISA_USAGE = YES_ERROR;
				CLANG_WARN_OBJC_ROOT_CLASS = YES_ERROR;
				CLANG_WARN_UNREACHABLE_CODE = YES;
				"CODE_SIGN_IDENTITY[sdk=iphoneos*]" = "iPhone Developer";
				COPY_PHASE_STRIP = YES;
				DEFINES_MODULE = YES;
				DYLIB_COMPATIBILITY_VERSION = 1;
				DYLIB_CURRENT_VERSION = 1;
				DYLIB_INSTALL_NAME_BASE = "@rpath";
				ENABLE_STRICT_OBJC_MSGSEND = YES;
				GCC_WARN_ABOUT_RETURN_TYPE = YES_ERROR;
				GCC_WARN_UNINITIALIZED_AUTOS = YES_AGGRESSIVE;
				INFOPLIST_FILE = src/Info.plist;
				IPHONEOS_DEPLOYMENT_TARGET = 8.0;
				LD_RUNPATH_SEARCH_PATHS = "$(inherited) @executable_path/Frameworks @loader_path/Frameworks";
				PRODUCT_BUNDLE_IDENTIFIER = "Microsoft.${PRODUCT_NAME:rfc1034identifier}";
				PRODUCT_NAME = WindowsAzureMobileServices;
				SKIP_INSTALL = YES;
				TARGETED_DEVICE_FAMILY = "1,2";
				VERSIONING_SYSTEM = "apple-generic";
				WARNING_CFLAGS = (
					"-Wno-unused-const-variable",
					"-Wno-gcc-compat",
					"-Wno-error=unknown-warning-option",
				);
			};
			name = Release;
		};
		E8E37979161F8E6B00C13F00 /* Debug */ = {
			isa = XCBuildConfiguration;
			buildSettings = {
				DYLIB_COMPATIBILITY_VERSION = 1;
				DYLIB_CURRENT_VERSION = 1;
				PRODUCT_NAME = "$(TARGET_NAME)";
			};
			name = Debug;
		};
		E8E3797A161F8E6B00C13F00 /* Release */ = {
			isa = XCBuildConfiguration;
			buildSettings = {
				DYLIB_COMPATIBILITY_VERSION = 1;
				DYLIB_CURRENT_VERSION = 1;
				PRODUCT_NAME = "$(TARGET_NAME)";
			};
			name = Release;
		};
		E8F33AFE1616659C002DD7C6 /* Debug */ = {
			isa = XCBuildConfiguration;
			buildSettings = {
				ALWAYS_SEARCH_USER_PATHS = NO;
				CLANG_CXX_LANGUAGE_STANDARD = "gnu++0x";
				CLANG_ENABLE_OBJC_ARC = YES;
				CLANG_WARN_BOOL_CONVERSION = YES;
				CLANG_WARN_CONSTANT_CONVERSION = YES;
				CLANG_WARN_EMPTY_BODY = YES;
				CLANG_WARN_ENUM_CONVERSION = YES;
				CLANG_WARN_INT_CONVERSION = YES;
				CLANG_WARN_UNREACHABLE_CODE = YES;
				CLANG_WARN__DUPLICATE_METHOD_MATCH = YES;
				COPY_PHASE_STRIP = NO;
				CURRENT_PROJECT_VERSION = 1;
				ENABLE_STRICT_OBJC_MSGSEND = YES;
				ENABLE_TESTABILITY = YES;
				GCC_C_LANGUAGE_STANDARD = gnu99;
				GCC_DYNAMIC_NO_PIC = NO;
				GCC_NO_COMMON_BLOCKS = YES;
				GCC_OPTIMIZATION_LEVEL = 0;
				GCC_PREPROCESSOR_DEFINITIONS = (
					"DEBUG=1",
					"$(inherited)",
				);
				GCC_SYMBOLS_PRIVATE_EXTERN = NO;
				GCC_VERSION = com.apple.compilers.llvm.clang.1_0;
				GCC_WARN_64_TO_32_BIT_CONVERSION = YES;
				GCC_WARN_ABOUT_RETURN_TYPE = YES;
				GCC_WARN_UNDECLARED_SELECTOR = YES;
				GCC_WARN_UNINITIALIZED_AUTOS = YES;
				GCC_WARN_UNUSED_FUNCTION = YES;
				GCC_WARN_UNUSED_VARIABLE = YES;
				ONLY_ACTIVE_ARCH = YES;
				SDKROOT = iphoneos;
				VERSIONING_SYSTEM = "";
				VERSION_INFO_PREFIX = "";
			};
			name = Debug;
		};
		E8F33AFF1616659C002DD7C6 /* Release */ = {
			isa = XCBuildConfiguration;
			buildSettings = {
				ALWAYS_SEARCH_USER_PATHS = NO;
				CLANG_CXX_LANGUAGE_STANDARD = "gnu++0x";
				CLANG_ENABLE_OBJC_ARC = YES;
				CLANG_WARN_BOOL_CONVERSION = YES;
				CLANG_WARN_CONSTANT_CONVERSION = YES;
				CLANG_WARN_EMPTY_BODY = YES;
				CLANG_WARN_ENUM_CONVERSION = YES;
				CLANG_WARN_INT_CONVERSION = YES;
				CLANG_WARN_UNREACHABLE_CODE = YES;
				CLANG_WARN__DUPLICATE_METHOD_MATCH = YES;
				COPY_PHASE_STRIP = YES;
				CURRENT_PROJECT_VERSION = 1;
				ENABLE_STRICT_OBJC_MSGSEND = YES;
				GCC_C_LANGUAGE_STANDARD = gnu99;
				GCC_NO_COMMON_BLOCKS = YES;
				GCC_VERSION = com.apple.compilers.llvm.clang.1_0;
				GCC_WARN_64_TO_32_BIT_CONVERSION = YES;
				GCC_WARN_ABOUT_RETURN_TYPE = YES;
				GCC_WARN_UNDECLARED_SELECTOR = YES;
				GCC_WARN_UNINITIALIZED_AUTOS = YES;
				GCC_WARN_UNUSED_FUNCTION = YES;
				GCC_WARN_UNUSED_VARIABLE = YES;
				SDKROOT = iphoneos;
				VALIDATE_PRODUCT = YES;
				VERSIONING_SYSTEM = "";
				VERSION_INFO_PREFIX = "";
			};
			name = Release;
		};
		E8F33B011616659C002DD7C6 /* Debug */ = {
			isa = XCBuildConfiguration;
			buildSettings = {
				COPY_PHASE_STRIP = NO;
				CURRENT_PROJECT_VERSION = 1;
				DEAD_CODE_STRIPPING = NO;
				DSTROOT = /tmp/WindowsAzureMobileServices.dst;
				GCC_PRECOMPILE_PREFIX_HEADER = YES;
				GCC_PREFIX_HEADER = "src/WindowsAzureMobileServices-Prefix.pch";
				OTHER_LDFLAGS = "-ObjC";
				PRODUCT_NAME = "$(TARGET_NAME)";
				PUBLIC_HEADERS_FOLDER_PATH = headers;
				SKIP_INSTALL = YES;
				STRIP_STYLE = "non-global";
				VERSIONING_SYSTEM = "apple-generic";
				VERSION_INFO_PREFIX = "";
			};
			name = Debug;
		};
		E8F33B021616659C002DD7C6 /* Release */ = {
			isa = XCBuildConfiguration;
			buildSettings = {
				COPY_PHASE_STRIP = NO;
				CURRENT_PROJECT_VERSION = 1;
				DEAD_CODE_STRIPPING = NO;
				DSTROOT = /tmp/WindowsAzureMobileServices.dst;
				GCC_PRECOMPILE_PREFIX_HEADER = YES;
				GCC_PREFIX_HEADER = "src/WindowsAzureMobileServices-Prefix.pch";
				OTHER_LDFLAGS = "-ObjC";
				PRODUCT_NAME = "$(TARGET_NAME)";
				PUBLIC_HEADERS_FOLDER_PATH = headers;
				SKIP_INSTALL = YES;
				STRIP_STYLE = "non-global";
				VERSIONING_SYSTEM = "apple-generic";
				VERSION_INFO_PREFIX = "";
			};
			name = Release;
		};
		E8F33B041616659C002DD7C6 /* Debug */ = {
			isa = XCBuildConfiguration;
			buildSettings = {
				FRAMEWORK_SEARCH_PATHS = (
					"\"$(SDKROOT)/Developer/Library/Frameworks\"",
					"\"$(DEVELOPER_LIBRARY_DIR)/Frameworks\"",
					"$(inherited)",
				);
				GCC_PRECOMPILE_PREFIX_HEADER = YES;
				GCC_PREFIX_HEADER = "src/WindowsAzureMobileServices-Prefix.pch";
				INFOPLIST_FILE = "test/WindowsAzureMobileServicesTests-Info.plist";
				PRODUCT_BUNDLE_IDENTIFIER = "Microsoft.${PRODUCT_NAME:rfc1034identifier}";
				PRODUCT_NAME = "$(TARGET_NAME)";
			};
			name = Debug;
		};
		E8F33B051616659C002DD7C6 /* Release */ = {
			isa = XCBuildConfiguration;
			buildSettings = {
				FRAMEWORK_SEARCH_PATHS = (
					"\"$(SDKROOT)/Developer/Library/Frameworks\"",
					"\"$(DEVELOPER_LIBRARY_DIR)/Frameworks\"",
					"$(inherited)",
				);
				GCC_PRECOMPILE_PREFIX_HEADER = YES;
				GCC_PREFIX_HEADER = "src/WindowsAzureMobileServices-Prefix.pch";
				INFOPLIST_FILE = "test/WindowsAzureMobileServicesTests-Info.plist";
				PRODUCT_BUNDLE_IDENTIFIER = "Microsoft.${PRODUCT_NAME:rfc1034identifier}";
				PRODUCT_NAME = "$(TARGET_NAME)";
			};
			name = Release;
		};
/* End XCBuildConfiguration section */

/* Begin XCConfigurationList section */
		5A4FAC741B050A880027011D /* Build configuration list for PBXNativeTarget "WindowsAzureMobileServicesFramework" */ = {
			isa = XCConfigurationList;
			buildConfigurations = (
				5A4FAC701B050A880027011D /* Debug */,
				5A4FAC711B050A880027011D /* Release */,
			);
			defaultConfigurationIsVisible = 0;
			defaultConfigurationName = Release;
		};
		E8E37978161F8E6B00C13F00 /* Build configuration list for PBXAggregateTarget "Framework" */ = {
			isa = XCConfigurationList;
			buildConfigurations = (
				E8E37979161F8E6B00C13F00 /* Debug */,
				E8E3797A161F8E6B00C13F00 /* Release */,
			);
			defaultConfigurationIsVisible = 0;
			defaultConfigurationName = Release;
		};
		E8F33AD51616659C002DD7C6 /* Build configuration list for PBXProject "WindowsAzureMobileServices" */ = {
			isa = XCConfigurationList;
			buildConfigurations = (
				E8F33AFE1616659C002DD7C6 /* Debug */,
				E8F33AFF1616659C002DD7C6 /* Release */,
			);
			defaultConfigurationIsVisible = 0;
			defaultConfigurationName = Release;
		};
		E8F33B001616659C002DD7C6 /* Build configuration list for PBXNativeTarget "WindowsAzureMobileServices" */ = {
			isa = XCConfigurationList;
			buildConfigurations = (
				E8F33B011616659C002DD7C6 /* Debug */,
				E8F33B021616659C002DD7C6 /* Release */,
			);
			defaultConfigurationIsVisible = 0;
			defaultConfigurationName = Release;
		};
		E8F33B031616659C002DD7C6 /* Build configuration list for PBXNativeTarget "WindowsAzureMobileServicesTests" */ = {
			isa = XCConfigurationList;
			buildConfigurations = (
				E8F33B041616659C002DD7C6 /* Debug */,
				E8F33B051616659C002DD7C6 /* Release */,
			);
			defaultConfigurationIsVisible = 0;
			defaultConfigurationName = Release;
		};
/* End XCConfigurationList section */

/* Begin XCVersionGroup section */
		A28224B1192ACFB700EF8743 /* CoreDataTestModel.xcdatamodeld */ = {
			isa = XCVersionGroup;
			children = (
				A28224B2192ACFB700EF8743 /* CoreDataTestModel.xcdatamodel */,
			);
			currentVersion = A28224B2192ACFB700EF8743 /* CoreDataTestModel.xcdatamodel */;
			path = CoreDataTestModel.xcdatamodeld;
			sourceTree = "<group>";
			versionGroupType = wrapper.xcdatamodel;
		};
/* End XCVersionGroup section */
	};
	rootObject = E8F33AD21616659C002DD7C6 /* Project object */;
}<|MERGE_RESOLUTION|>--- conflicted
+++ resolved
@@ -229,13 +229,10 @@
 		E8F33B3D1616694C002DD7C6 /* MSQueryTests.m in Sources */ = {isa = PBXBuildFile; fileRef = E8F33B3A161668ED002DD7C6 /* MSQueryTests.m */; };
 		E8F33B3E16166956002DD7C6 /* MSJSONSerializerTests.m in Sources */ = {isa = PBXBuildFile; fileRef = E8F33B36161668DA002DD7C6 /* MSJSONSerializerTests.m */; };
 		E8F33B3F1616695E002DD7C6 /* MSPredicateTranslatorTests.m in Sources */ = {isa = PBXBuildFile; fileRef = E8F33B38161668E4002DD7C6 /* MSPredicateTranslatorTests.m */; };
-<<<<<<< HEAD
 		F3EE3F9F1AB2F375008719C4 /* MSManagedObjectObserverTests.m in Sources */ = {isa = PBXBuildFile; fileRef = F3EE3F9E1AB2F375008719C4 /* MSManagedObjectObserverTests.m */; };
-=======
 		EB446B6D1BAB801A002F4A27 /* MSPullSettings.m in Sources */ = {isa = PBXBuildFile; fileRef = D0D3B9351B290D80002A126A /* MSPullSettings.m */; };
 		EB446B6E1BAB83BB002F4A27 /* MSPullSettings.h in Headers */ = {isa = PBXBuildFile; fileRef = D0D3B9341B2906EF002A126A /* MSPullSettings.h */; settings = {ATTRIBUTES = (Public, ); }; };
 		F3EA41DD1B0E63470014B587 /* MSQueuePullOperationInternal.h in Headers */ = {isa = PBXBuildFile; fileRef = F3EA41DC1B0E62F40014B587 /* MSQueuePullOperationInternal.h */; };
->>>>>>> 5c2e8eca
 /* End PBXBuildFile section */
 
 /* Begin PBXContainerItemProxy section */
@@ -404,11 +401,8 @@
 		E8F33B36161668DA002DD7C6 /* MSJSONSerializerTests.m */ = {isa = PBXFileReference; fileEncoding = 4; lastKnownFileType = sourcecode.c.objc; path = MSJSONSerializerTests.m; sourceTree = "<group>"; };
 		E8F33B38161668E4002DD7C6 /* MSPredicateTranslatorTests.m */ = {isa = PBXFileReference; fileEncoding = 4; lastKnownFileType = sourcecode.c.objc; path = MSPredicateTranslatorTests.m; sourceTree = "<group>"; };
 		E8F33B3A161668ED002DD7C6 /* MSQueryTests.m */ = {isa = PBXFileReference; fileEncoding = 4; lastKnownFileType = sourcecode.c.objc; path = MSQueryTests.m; sourceTree = "<group>"; };
-<<<<<<< HEAD
 		F3EE3F9E1AB2F375008719C4 /* MSManagedObjectObserverTests.m */ = {isa = PBXFileReference; fileEncoding = 4; lastKnownFileType = sourcecode.c.objc; path = MSManagedObjectObserverTests.m; sourceTree = "<group>"; };
-=======
 		F3EA41DC1B0E62F40014B587 /* MSQueuePullOperationInternal.h */ = {isa = PBXFileReference; lastKnownFileType = sourcecode.c.h; path = MSQueuePullOperationInternal.h; sourceTree = "<group>"; };
->>>>>>> 5c2e8eca
 /* End PBXFileReference section */
 
 /* Begin PBXFrameworksBuildPhase section */
