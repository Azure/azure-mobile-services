--- conflicted
+++ resolved
@@ -31,15 +31,8 @@
 		A202C3471AA25F730005A8AE /* MSPushConnection.m in Sources */ = {isa = PBXBuildFile; fileRef = A202C3451AA25F730005A8AE /* MSPushConnection.m */; };
 		A214410C182631A500C2E762 /* MSTableFuncTests.m in Sources */ = {isa = PBXBuildFile; fileRef = A214410B182631A500C2E762 /* MSTableFuncTests.m */; };
 		A22CF3731825914700660C79 /* MSTable+MSTableTestUtilities.m in Sources */ = {isa = PBXBuildFile; fileRef = A22CF3721825914700660C79 /* MSTable+MSTableTestUtilities.m */; };
-<<<<<<< HEAD
-		A24425521A67496600854EF9 /* TodoItem.h in Headers */ = {isa = PBXBuildFile; fileRef = A24425501A67496600854EF9 /* TodoItem.h */; };
-		A24425531A67496600854EF9 /* TodoItem.m in Sources */ = {isa = PBXBuildFile; fileRef = A24425511A67496600854EF9 /* TodoItem.m */; };
-=======
 		A232CCA21AC8FDE800E15D3A /* MSTableOperationErrorTests.m in Sources */ = {isa = PBXBuildFile; fileRef = A232CCA11AC8FDE800E15D3A /* MSTableOperationErrorTests.m */; };
 		A232CCA31AC9C86D00E15D3A /* TodoItem.m in Sources */ = {isa = PBXBuildFile; fileRef = A24425511A67496600854EF9 /* TodoItem.m */; };
-		A24701B7196896F500385DA2 /* MSLocalStorage.h in Headers */ = {isa = PBXBuildFile; fileRef = A24701AD196896F500385DA2 /* MSLocalStorage.h */; };
-		A24701B8196896F500385DA2 /* MSLocalStorage.m in Sources */ = {isa = PBXBuildFile; fileRef = A24701AE196896F500385DA2 /* MSLocalStorage.m */; };
->>>>>>> 84e7d3c0
 		A24701B9196896F500385DA2 /* MSPush.h in Headers */ = {isa = PBXBuildFile; fileRef = A24701AF196896F500385DA2 /* MSPush.h */; settings = {ATTRIBUTES = (Public, ); }; };
 		A24701BA196896F500385DA2 /* MSPush.m in Sources */ = {isa = PBXBuildFile; fileRef = A24701B0196896F500385DA2 /* MSPush.m */; };
 		A24701BD196896F500385DA2 /* MSPushRequest.h in Headers */ = {isa = PBXBuildFile; fileRef = A24701B3196896F500385DA2 /* MSPushRequest.h */; };
