--- conflicted
+++ resolved
@@ -841,11 +841,7 @@
 				A258891518A19D0B00962F9A /* MSSyncContextInternal.h in Headers */,
 				E8C44047170BAD93002FC997 /* MSAPIRequest.h in Headers */,
 				E8EE7842170CAEDC00C2848F /* MSClientInternal.h in Headers */,
-<<<<<<< HEAD
-=======
-				A24701BF196896F500385DA2 /* MSRegistrationManager.h in Headers */,
 				D0EFD8591B2F785F009CF6DA /* MSPullSettingsInternal.h in Headers */,
->>>>>>> c58e088c
 			);
 			runOnlyForDeploymentPostprocessing = 0;
 		};
