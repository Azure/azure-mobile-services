--- conflicted
+++ resolved
@@ -22,14 +22,11 @@
 /* End PBXAggregateTarget section */
 
 /* Begin PBXBuildFile section */
-<<<<<<< HEAD
 		402774FA161F73AB00A23A8F /* MSLoginViewController.m in Sources */ = {isa = PBXBuildFile; fileRef = 402774F9161F73AB00A23A8F /* MSLoginViewController.m */; };
-=======
 		E84CA4CF162369BD009B2588 /* MSUserAgentBuilder.h in Headers */ = {isa = PBXBuildFile; fileRef = E84CA4CD162369BD009B2588 /* MSUserAgentBuilder.h */; };
 		E84CA4D0162369BD009B2588 /* MSUserAgentBuilder.m in Sources */ = {isa = PBXBuildFile; fileRef = E84CA4CE162369BD009B2588 /* MSUserAgentBuilder.m */; };
 		E84CA4D316236A6E009B2588 /* UIKit.framework in Frameworks */ = {isa = PBXBuildFile; fileRef = E84CA4D216236A6E009B2588 /* UIKit.framework */; };
 		E84CA4D6162373E2009B2588 /* MSUserAgentBuilderTests.m in Sources */ = {isa = PBXBuildFile; fileRef = E84CA4D5162373E2009B2588 /* MSUserAgentBuilderTests.m */; };
->>>>>>> 5a17169f
 		E87BB01C161A28FC008053F9 /* MSClientTests.m in Sources */ = {isa = PBXBuildFile; fileRef = E87BB01B161A28FC008053F9 /* MSClientTests.m */; };
 		E87BB01F161A446C008053F9 /* MSTableURLBuilder.m in Sources */ = {isa = PBXBuildFile; fileRef = E87BB01E161A446C008053F9 /* MSTableURLBuilder.m */; };
 		E87BB022161B57C8008053F9 /* MSUserTests.m in Sources */ = {isa = PBXBuildFile; fileRef = E87BB021161B57C8008053F9 /* MSUserTests.m */; };
@@ -105,15 +102,12 @@
 /* End PBXCopyFilesBuildPhase section */
 
 /* Begin PBXFileReference section */
-<<<<<<< HEAD
 		402774F8161F73AB00A23A8F /* MSLoginViewController.h */ = {isa = PBXFileReference; fileEncoding = 4; lastKnownFileType = sourcecode.c.h; path = MSLoginViewController.h; sourceTree = "<group>"; };
 		402774F9161F73AB00A23A8F /* MSLoginViewController.m */ = {isa = PBXFileReference; fileEncoding = 4; lastKnownFileType = sourcecode.c.objc; path = MSLoginViewController.m; sourceTree = "<group>"; };
-=======
 		E84CA4CD162369BD009B2588 /* MSUserAgentBuilder.h */ = {isa = PBXFileReference; fileEncoding = 4; lastKnownFileType = sourcecode.c.h; path = MSUserAgentBuilder.h; sourceTree = "<group>"; };
 		E84CA4CE162369BD009B2588 /* MSUserAgentBuilder.m */ = {isa = PBXFileReference; fileEncoding = 4; lastKnownFileType = sourcecode.c.objc; path = MSUserAgentBuilder.m; sourceTree = "<group>"; };
 		E84CA4D216236A6E009B2588 /* UIKit.framework */ = {isa = PBXFileReference; lastKnownFileType = wrapper.framework; name = UIKit.framework; path = System/Library/Frameworks/UIKit.framework; sourceTree = SDKROOT; };
 		E84CA4D5162373E2009B2588 /* MSUserAgentBuilderTests.m */ = {isa = PBXFileReference; fileEncoding = 4; lastKnownFileType = sourcecode.c.objc; path = MSUserAgentBuilderTests.m; sourceTree = "<group>"; };
->>>>>>> 5a17169f
 		E87BB01B161A28FC008053F9 /* MSClientTests.m */ = {isa = PBXFileReference; fileEncoding = 4; lastKnownFileType = sourcecode.c.objc; path = MSClientTests.m; sourceTree = "<group>"; };
 		E87BB01D161A446C008053F9 /* MSTableURLBuilder.h */ = {isa = PBXFileReference; fileEncoding = 4; lastKnownFileType = sourcecode.c.h; path = MSTableURLBuilder.h; sourceTree = "<group>"; };
 		E87BB01E161A446C008053F9 /* MSTableURLBuilder.m */ = {isa = PBXFileReference; fileEncoding = 4; lastKnownFileType = sourcecode.c.objc; path = MSTableURLBuilder.m; sourceTree = "<group>"; };
@@ -512,11 +506,8 @@
 				E8F33B2F1616684F002DD7C6 /* MSPredicateTranslator.m in Sources */,
 				E87BB01F161A446C008053F9 /* MSTableURLBuilder.m in Sources */,
 				E8EA24BD161CFC5300BE055D /* MSNaiveISODateFormatter.m in Sources */,
-<<<<<<< HEAD
 				402774FA161F73AB00A23A8F /* MSLoginViewController.m in Sources */,
-=======
 				E84CA4D0162369BD009B2588 /* MSUserAgentBuilder.m in Sources */,
->>>>>>> 5a17169f
 			);
 			runOnlyForDeploymentPostprocessing = 0;
 		};
