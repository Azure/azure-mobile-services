// !$*UTF8*$!
{
	archiveVersion = 1;
	classes = {
	};
	objectVersion = 46;
	objects = {

/* Begin PBXAggregateTarget section */
		E8E37977161F8E6B00C13F00 /* Framework */ = {
			isa = PBXAggregateTarget;
			buildConfigurationList = E8E37978161F8E6B00C13F00 /* Build configuration list for PBXAggregateTarget "Framework" */;
			buildPhases = (
				E8E3797D161F8ED900C13F00 /* ShellScript */,
			);
			dependencies = (
				E8E3797C161F8EB400C13F00 /* PBXTargetDependency */,
			);
			name = Framework;
			productName = Framework;
		};
/* End PBXAggregateTarget section */

/* Begin PBXBuildFile section */
		7929542819B7C793006A3829 /* MSQueryResult.h in Headers */ = {isa = PBXBuildFile; fileRef = 7929542619B7C793006A3829 /* MSQueryResult.h */; settings = {ATTRIBUTES = (Public, ); }; };
		7929542919B7C793006A3829 /* MSQueryResult.m in Sources */ = {isa = PBXBuildFile; fileRef = 7929542719B7C793006A3829 /* MSQueryResult.m */; };
		7929542A19B7C793006A3829 /* MSQueryResult.m in Sources */ = {isa = PBXBuildFile; fileRef = 7929542719B7C793006A3829 /* MSQueryResult.m */; };
		870C0C9C199C246700A134DD /* MSSDKFeatures.h in Headers */ = {isa = PBXBuildFile; fileRef = 870C0C9A199C246700A134DD /* MSSDKFeatures.h */; };
		870C0C9D199C246700A134DD /* MSSDKFeatures.m in Sources */ = {isa = PBXBuildFile; fileRef = 870C0C9B199C246700A134DD /* MSSDKFeatures.m */; };
		A202C3461AA25F730005A8AE /* MSPushConnection.h in Headers */ = {isa = PBXBuildFile; fileRef = A202C3441AA25F730005A8AE /* MSPushConnection.h */; };
		A202C3471AA25F730005A8AE /* MSPushConnection.m in Sources */ = {isa = PBXBuildFile; fileRef = A202C3451AA25F730005A8AE /* MSPushConnection.m */; };
		A214410C182631A500C2E762 /* MSTableFuncTests.m in Sources */ = {isa = PBXBuildFile; fileRef = A214410B182631A500C2E762 /* MSTableFuncTests.m */; };
		A22CF3731825914700660C79 /* MSTable+MSTableTestUtilities.m in Sources */ = {isa = PBXBuildFile; fileRef = A22CF3721825914700660C79 /* MSTable+MSTableTestUtilities.m */; };
		A232CCA21AC8FDE800E15D3A /* MSTableOperationErrorTests.m in Sources */ = {isa = PBXBuildFile; fileRef = A232CCA11AC8FDE800E15D3A /* MSTableOperationErrorTests.m */; };
		A232CCA31AC9C86D00E15D3A /* TodoItem.m in Sources */ = {isa = PBXBuildFile; fileRef = A24425511A67496600854EF9 /* TodoItem.m */; };
		A24701B9196896F500385DA2 /* MSPush.h in Headers */ = {isa = PBXBuildFile; fileRef = A24701AF196896F500385DA2 /* MSPush.h */; settings = {ATTRIBUTES = (Public, ); }; };
		A24701BA196896F500385DA2 /* MSPush.m in Sources */ = {isa = PBXBuildFile; fileRef = A24701B0196896F500385DA2 /* MSPush.m */; };
		A24701BD196896F500385DA2 /* MSPushRequest.h in Headers */ = {isa = PBXBuildFile; fileRef = A24701B3196896F500385DA2 /* MSPushRequest.h */; };
		A24701BE196896F500385DA2 /* MSPushRequest.m in Sources */ = {isa = PBXBuildFile; fileRef = A24701B4196896F500385DA2 /* MSPushRequest.m */; };
		A24701C6196897A700385DA2 /* MSPushTests.m in Sources */ = {isa = PBXBuildFile; fileRef = A24701C4196897A700385DA2 /* MSPushTests.m */; };
		A24701CB196897C100385DA2 /* MSMultiRequestTestFilter.m in Sources */ = {isa = PBXBuildFile; fileRef = A24701CA196897C100385DA2 /* MSMultiRequestTestFilter.m */; };
		A25888F918A19CBA00962F9A /* MSSyncContext.m in Sources */ = {isa = PBXBuildFile; fileRef = A25888F818A19CBA00962F9A /* MSSyncContext.m */; };
		A258890B18A19D0B00962F9A /* MSOperationQueue.h in Headers */ = {isa = PBXBuildFile; fileRef = A25888FC18A19D0B00962F9A /* MSOperationQueue.h */; };
		A258890C18A19D0B00962F9A /* MSOperationQueue.m in Sources */ = {isa = PBXBuildFile; fileRef = A25888FD18A19D0B00962F9A /* MSOperationQueue.m */; };
		A258890F18A19D0B00962F9A /* MSTableOperation.h in Headers */ = {isa = PBXBuildFile; fileRef = A258890018A19D0B00962F9A /* MSTableOperation.h */; settings = {ATTRIBUTES = (Public, ); }; };
		A258891018A19D0B00962F9A /* MSTableOperation.m in Sources */ = {isa = PBXBuildFile; fileRef = A258890118A19D0B00962F9A /* MSTableOperation.m */; };
		A258891118A19D0B00962F9A /* MSTableOperationInternal.h in Headers */ = {isa = PBXBuildFile; fileRef = A258890218A19D0B00962F9A /* MSTableOperationInternal.h */; };
		A258891418A19D0B00962F9A /* MSSyncContext.h in Headers */ = {isa = PBXBuildFile; fileRef = A258890518A19D0B00962F9A /* MSSyncContext.h */; settings = {ATTRIBUTES = (Public, ); }; };
		A258891518A19D0B00962F9A /* MSSyncContextInternal.h in Headers */ = {isa = PBXBuildFile; fileRef = A258890618A19D0B00962F9A /* MSSyncContextInternal.h */; };
		A258891618A19D0B00962F9A /* MSSyncTable.h in Headers */ = {isa = PBXBuildFile; fileRef = A258890718A19D0B00962F9A /* MSSyncTable.h */; settings = {ATTRIBUTES = (Public, ); }; };
		A258891718A19D0B00962F9A /* MSSyncTable.m in Sources */ = {isa = PBXBuildFile; fileRef = A258890818A19D0B00962F9A /* MSSyncTable.m */; };
		A258891E18A1A30000962F9A /* MSSyncTableTests.m in Sources */ = {isa = PBXBuildFile; fileRef = A258891A18A19D1B00962F9A /* MSSyncTableTests.m */; };
		A258891F18A1A30500962F9A /* MSOfflinePassthroughHelper.m in Sources */ = {isa = PBXBuildFile; fileRef = A258891918A19D1B00962F9A /* MSOfflinePassthroughHelper.m */; };
		A2818FFC18BB0660001B14E7 /* MSQueuePushOperation.h in Headers */ = {isa = PBXBuildFile; fileRef = A2818FFA18BB0660001B14E7 /* MSQueuePushOperation.h */; };
		A2818FFD18BB0660001B14E7 /* MSQueuePushOperation.m in Sources */ = {isa = PBXBuildFile; fileRef = A2818FFB18BB0660001B14E7 /* MSQueuePushOperation.m */; };
		A281900418BB2FF5001B14E7 /* MSTableOperationError.h in Headers */ = {isa = PBXBuildFile; fileRef = A281900218BB2FF5001B14E7 /* MSTableOperationError.h */; settings = {ATTRIBUTES = (Public, ); }; };
		A281900518BB2FF5001B14E7 /* MSTableOperationError.m in Sources */ = {isa = PBXBuildFile; fileRef = A281900318BB2FF5001B14E7 /* MSTableOperationError.m */; };
		A28224B0192ACEAE00EF8743 /* CoreData.framework in Frameworks */ = {isa = PBXBuildFile; fileRef = A28224AF192ACEAE00EF8743 /* CoreData.framework */; };
		A28224B3192ACFB700EF8743 /* CoreDataTestModel.xcdatamodeld in Sources */ = {isa = PBXBuildFile; fileRef = A28224B1192ACFB700EF8743 /* CoreDataTestModel.xcdatamodeld */; };
		A28224B4192AD00E00EF8743 /* CoreDataTestModel.xcdatamodeld in Resources */ = {isa = PBXBuildFile; fileRef = A28224B1192ACFB700EF8743 /* CoreDataTestModel.xcdatamodeld */; };
		A295B2B3192AB2040067562E /* MSCoreDataStoreTests.m in Sources */ = {isa = PBXBuildFile; fileRef = A295B2B2192AB2040067562E /* MSCoreDataStoreTests.m */; };
		A29F44A31953CBF30063C0C1 /* MSCoreDataStore+TestHelper.m in Sources */ = {isa = PBXBuildFile; fileRef = A29F44A21953CBF30063C0C1 /* MSCoreDataStore+TestHelper.m */; };
		A2ACD540192322C50012B1ED /* MSCoreDataStore.h in Headers */ = {isa = PBXBuildFile; fileRef = A2ACD53E192322C50012B1ED /* MSCoreDataStore.h */; settings = {ATTRIBUTES = (Public, ); }; };
		A2ACD541192322C50012B1ED /* MSCoreDataStore.m in Sources */ = {isa = PBXBuildFile; fileRef = A2ACD53F192322C50012B1ED /* MSCoreDataStore.m */; };
		A2ADF7E91914481B0078BB16 /* MSTableOperationTests.m in Sources */ = {isa = PBXBuildFile; fileRef = A2ADF7E81914481B0078BB16 /* MSTableOperationTests.m */; };
		A2C14C6A19105D9F00A58609 /* MSSyncContextReadResult.h in Headers */ = {isa = PBXBuildFile; fileRef = A2C14C6819105D9F00A58609 /* MSSyncContextReadResult.h */; settings = {ATTRIBUTES = (Public, ); }; };
		A2C14C6B19105D9F00A58609 /* MSSyncContextReadResult.m in Sources */ = {isa = PBXBuildFile; fileRef = A2C14C6919105D9F00A58609 /* MSSyncContextReadResult.m */; };
		CF1D74591A5D85C60074789F /* MSQueuePurgeOperation.m in Sources */ = {isa = PBXBuildFile; fileRef = CF1D74581A5D85C60074789F /* MSQueuePurgeOperation.m */; };
		CF1D745B1A5D9CAB0074789F /* MSQueuePurgeOperation.h in Headers */ = {isa = PBXBuildFile; fileRef = CF1D745A1A5D85D80074789F /* MSQueuePurgeOperation.h */; };
		CF4D49861A2E5C96006AEB70 /* MSQueuePullOperation.h in Headers */ = {isa = PBXBuildFile; fileRef = CF4D49851A2E5C96006AEB70 /* MSQueuePullOperation.h */; };
		CF4D498A1A2E5CF8006AEB70 /* MSQueuePullOperation.m in Sources */ = {isa = PBXBuildFile; fileRef = CF4D49891A2E5CF8006AEB70 /* MSQueuePullOperation.m */; };
		CF4D498C1A3253E2006AEB70 /* MSTestWaiter.m in Sources */ = {isa = PBXBuildFile; fileRef = CF4D498B1A3253E2006AEB70 /* MSTestWaiter.m */; };
		CF4D49921A363537006AEB70 /* settings.plist in Resources */ = {isa = PBXBuildFile; fileRef = CF4D49911A36334C006AEB70 /* settings.plist */; };
		CF762EC61A1D366E0018C292 /* MSDateOffset.h in Headers */ = {isa = PBXBuildFile; fileRef = CF762EC51A1D366E0018C292 /* MSDateOffset.h */; settings = {ATTRIBUTES = (Public, ); }; };
		CF762EC91A1D37A40018C292 /* MSDateOffset.m in Sources */ = {isa = PBXBuildFile; fileRef = CF762EC71A1D36950018C292 /* MSDateOffset.m */; };
		CFAE6E0A1A3B84D700734128 /* MSTableConfigValue.m in Sources */ = {isa = PBXBuildFile; fileRef = CFAE6E091A3B84D700734128 /* MSTableConfigValue.m */; };
		CFAE6E0C1A3B84E400734128 /* MSTableConfigValue.h in Headers */ = {isa = PBXBuildFile; fileRef = CFAE6E0B1A3B84E400734128 /* MSTableConfigValue.h */; };
		E8146642165BE0150038EBE5 /* MSLogin.h in Headers */ = {isa = PBXBuildFile; fileRef = E8146640165BE0150038EBE5 /* MSLogin.h */; };
		E8146643165BE0150038EBE5 /* MSLogin.m in Sources */ = {isa = PBXBuildFile; fileRef = E8146641165BE0150038EBE5 /* MSLogin.m */; };
		E8146646165BE2440038EBE5 /* MSLoginSerializer.h in Headers */ = {isa = PBXBuildFile; fileRef = E8146644165BE2440038EBE5 /* MSLoginSerializer.h */; };
		E8146647165BE2440038EBE5 /* MSLoginSerializer.m in Sources */ = {isa = PBXBuildFile; fileRef = E8146645165BE2440038EBE5 /* MSLoginSerializer.m */; };
		E814664B165C07EB0038EBE5 /* MSLoginController.m in Sources */ = {isa = PBXBuildFile; fileRef = E814664A165C07EB0038EBE5 /* MSLoginController.m */; };
		E84CA4CF162369BD009B2588 /* MSUserAgentBuilder.h in Headers */ = {isa = PBXBuildFile; fileRef = E84CA4CD162369BD009B2588 /* MSUserAgentBuilder.h */; };
		E84CA4D0162369BD009B2588 /* MSUserAgentBuilder.m in Sources */ = {isa = PBXBuildFile; fileRef = E84CA4CE162369BD009B2588 /* MSUserAgentBuilder.m */; };
		E84CA4D316236A6E009B2588 /* UIKit.framework in Frameworks */ = {isa = PBXBuildFile; fileRef = E84CA4D216236A6E009B2588 /* UIKit.framework */; };
		E84CA4D6162373E2009B2588 /* MSUserAgentBuilderTests.m in Sources */ = {isa = PBXBuildFile; fileRef = E84CA4D5162373E2009B2588 /* MSUserAgentBuilderTests.m */; };
		E84CA4DE16272371009B2588 /* UIKit.framework in Frameworks */ = {isa = PBXBuildFile; fileRef = E84CA4D216236A6E009B2588 /* UIKit.framework */; };
		E84CA4E116272C15009B2588 /* MSLoginController.h in Headers */ = {isa = PBXBuildFile; fileRef = 402774F8161F73AB00A23A8F /* MSLoginController.h */; settings = {ATTRIBUTES = (Public, ); }; };
		E8653C0C16559C15002CB440 /* MSLoginView.h in Headers */ = {isa = PBXBuildFile; fileRef = E8653C0A16559C15002CB440 /* MSLoginView.h */; settings = {ATTRIBUTES = (); }; };
		E8653C0D16559C15002CB440 /* MSLoginView.m in Sources */ = {isa = PBXBuildFile; fileRef = E8653C0B16559C15002CB440 /* MSLoginView.m */; };
		E87BB01C161A28FC008053F9 /* MSClientTests.m in Sources */ = {isa = PBXBuildFile; fileRef = E87BB01B161A28FC008053F9 /* MSClientTests.m */; };
		E87BB01F161A446C008053F9 /* MSURLBuilder.m in Sources */ = {isa = PBXBuildFile; fileRef = E87BB01E161A446C008053F9 /* MSURLBuilder.m */; };
		E87BB022161B57C8008053F9 /* MSUserTests.m in Sources */ = {isa = PBXBuildFile; fileRef = E87BB021161B57C8008053F9 /* MSUserTests.m */; };
		E87BB025161B5A4D008053F9 /* MSTableTests.m in Sources */ = {isa = PBXBuildFile; fileRef = E87BB024161B5A4D008053F9 /* MSTableTests.m */; };
		E8C44042170BAD49002FC997 /* MSAPIConnection.h in Headers */ = {isa = PBXBuildFile; fileRef = E8C44040170BAD49002FC997 /* MSAPIConnection.h */; };
		E8C44043170BAD49002FC997 /* MSAPIConnection.m in Sources */ = {isa = PBXBuildFile; fileRef = E8C44041170BAD49002FC997 /* MSAPIConnection.m */; };
		E8C44047170BAD93002FC997 /* MSAPIRequest.h in Headers */ = {isa = PBXBuildFile; fileRef = E8C44045170BAD93002FC997 /* MSAPIRequest.h */; };
		E8C44048170BAD93002FC997 /* MSAPIRequest.m in Sources */ = {isa = PBXBuildFile; fileRef = E8C44046170BAD93002FC997 /* MSAPIRequest.m */; };
		E8E37904161E2FC500C13F00 /* MSTestFilter.m in Sources */ = {isa = PBXBuildFile; fileRef = E8E37903161E2FC500C13F00 /* MSTestFilter.m */; };
		E8E37907161F4D0D00C13F00 /* MSFilterTest.m in Sources */ = {isa = PBXBuildFile; fileRef = E8E37906161F4D0D00C13F00 /* MSFilterTest.m */; };
		E8E3790D161F769D00C13F00 /* WindowsAzureMobileServices.h in Headers */ = {isa = PBXBuildFile; fileRef = E8F33B14161667CE002DD7C6 /* WindowsAzureMobileServices.h */; settings = {ATTRIBUTES = (Public, ); }; };
		E8E3790E161F769D00C13F00 /* MSClient.h in Headers */ = {isa = PBXBuildFile; fileRef = E8F33B0A161667CE002DD7C6 /* MSClient.h */; settings = {ATTRIBUTES = (Public, ); }; };
		E8E3790F161F769D00C13F00 /* MSError.h in Headers */ = {isa = PBXBuildFile; fileRef = E8F33B0C161667CE002DD7C6 /* MSError.h */; settings = {ATTRIBUTES = (Public, ); }; };
		E8E37910161F769D00C13F00 /* MSQuery.h in Headers */ = {isa = PBXBuildFile; fileRef = E8F33B0E161667CE002DD7C6 /* MSQuery.h */; settings = {ATTRIBUTES = (Public, ); }; };
		E8E37911161F769D00C13F00 /* MSTable.h in Headers */ = {isa = PBXBuildFile; fileRef = E8F33B10161667CE002DD7C6 /* MSTable.h */; settings = {ATTRIBUTES = (Public, ); }; };
		E8E37912161F769D00C13F00 /* MSUser.h in Headers */ = {isa = PBXBuildFile; fileRef = E8F33B12161667CE002DD7C6 /* MSUser.h */; settings = {ATTRIBUTES = (Public, ); }; };
		E8E37913161F769D00C13F00 /* MSFilter.h in Headers */ = {isa = PBXBuildFile; fileRef = E8E378FF161E14E800C13F00 /* MSFilter.h */; settings = {ATTRIBUTES = (Public, ); }; };
		E8E37914161F769D00C13F00 /* MSClientConnection.h in Headers */ = {isa = PBXBuildFile; fileRef = E8F33B1E16166822002DD7C6 /* MSClientConnection.h */; };
		E8E37915161F769D00C13F00 /* MSTableConnection.h in Headers */ = {isa = PBXBuildFile; fileRef = E8F33B2016166822002DD7C6 /* MSTableConnection.h */; };
		E8E37916161F769D00C13F00 /* MSTableRequest.h in Headers */ = {isa = PBXBuildFile; fileRef = E8F33B2216166822002DD7C6 /* MSTableRequest.h */; };
		E8E37917161F769D00C13F00 /* MSURLBuilder.h in Headers */ = {isa = PBXBuildFile; fileRef = E87BB01D161A446C008053F9 /* MSURLBuilder.h */; };
		E8E37918161F769D00C13F00 /* MSNaiveISODateFormatter.h in Headers */ = {isa = PBXBuildFile; fileRef = E8EA24BB161CFC5300BE055D /* MSNaiveISODateFormatter.h */; };
		E8E37919161F769D00C13F00 /* MSSerializer.h in Headers */ = {isa = PBXBuildFile; fileRef = E8F33B2916166837002DD7C6 /* MSSerializer.h */; };
		E8E3791A161F769D00C13F00 /* MSJSONSerializer.h in Headers */ = {isa = PBXBuildFile; fileRef = E8F33B2716166837002DD7C6 /* MSJSONSerializer.h */; };
		E8E3791B161F769D00C13F00 /* MSPredicateTranslator.h in Headers */ = {isa = PBXBuildFile; fileRef = E8F33B2B1616684F002DD7C6 /* MSPredicateTranslator.h */; };
		E8EA24BD161CFC5300BE055D /* MSNaiveISODateFormatter.m in Sources */ = {isa = PBXBuildFile; fileRef = E8EA24BC161CFC5300BE055D /* MSNaiveISODateFormatter.m */; };
		E8EA24C0161CFCF400BE055D /* MSURLbuilderTests.m in Sources */ = {isa = PBXBuildFile; fileRef = E8EA24BE161CFC6400BE055D /* MSURLbuilderTests.m */; };
		E8EE7842170CAEDC00C2848F /* MSClientInternal.h in Headers */ = {isa = PBXBuildFile; fileRef = E8EE7841170CAEDC00C2848F /* MSClientInternal.h */; };
		E8F33ADF1616659C002DD7C6 /* Foundation.framework in Frameworks */ = {isa = PBXBuildFile; fileRef = E8F33ADE1616659C002DD7C6 /* Foundation.framework */; };
		E8F33AF11616659C002DD7C6 /* Foundation.framework in Frameworks */ = {isa = PBXBuildFile; fileRef = E8F33ADE1616659C002DD7C6 /* Foundation.framework */; };
		E8F33AF41616659C002DD7C6 /* libWindowsAzureMobileServices.a in Frameworks */ = {isa = PBXBuildFile; fileRef = E8F33ADB1616659C002DD7C6 /* libWindowsAzureMobileServices.a */; };
		E8F33AFA1616659C002DD7C6 /* InfoPlist.strings in Resources */ = {isa = PBXBuildFile; fileRef = E8F33AF81616659C002DD7C6 /* InfoPlist.strings */; };
		E8F33B15161667CE002DD7C6 /* MSClient.m in Sources */ = {isa = PBXBuildFile; fileRef = E8F33B0B161667CE002DD7C6 /* MSClient.m */; };
		E8F33B16161667CE002DD7C6 /* MSError.m in Sources */ = {isa = PBXBuildFile; fileRef = E8F33B0D161667CE002DD7C6 /* MSError.m */; };
		E8F33B17161667CE002DD7C6 /* MSQuery.m in Sources */ = {isa = PBXBuildFile; fileRef = E8F33B0F161667CE002DD7C6 /* MSQuery.m */; };
		E8F33B18161667CE002DD7C6 /* MSTable.m in Sources */ = {isa = PBXBuildFile; fileRef = E8F33B11161667CE002DD7C6 /* MSTable.m */; };
		E8F33B19161667CE002DD7C6 /* MSUser.m in Sources */ = {isa = PBXBuildFile; fileRef = E8F33B13161667CE002DD7C6 /* MSUser.m */; };
		E8F33B2416166822002DD7C6 /* MSClientConnection.m in Sources */ = {isa = PBXBuildFile; fileRef = E8F33B1F16166822002DD7C6 /* MSClientConnection.m */; };
		E8F33B2516166822002DD7C6 /* MSTableConnection.m in Sources */ = {isa = PBXBuildFile; fileRef = E8F33B2116166822002DD7C6 /* MSTableConnection.m */; };
		E8F33B2616166822002DD7C6 /* MSTableRequest.m in Sources */ = {isa = PBXBuildFile; fileRef = E8F33B2316166822002DD7C6 /* MSTableRequest.m */; };
		E8F33B2A16166837002DD7C6 /* MSJSONSerializer.m in Sources */ = {isa = PBXBuildFile; fileRef = E8F33B2816166837002DD7C6 /* MSJSONSerializer.m */; };
		E8F33B2F1616684F002DD7C6 /* MSPredicateTranslator.m in Sources */ = {isa = PBXBuildFile; fileRef = E8F33B2C1616684F002DD7C6 /* MSPredicateTranslator.m */; };
		E8F33B3C16166945002DD7C6 /* WindowsAzureMobileServicesFunctionalTests.m in Sources */ = {isa = PBXBuildFile; fileRef = E8F33B34161668C4002DD7C6 /* WindowsAzureMobileServicesFunctionalTests.m */; };
		E8F33B3D1616694C002DD7C6 /* MSQueryTests.m in Sources */ = {isa = PBXBuildFile; fileRef = E8F33B3A161668ED002DD7C6 /* MSQueryTests.m */; };
		E8F33B3E16166956002DD7C6 /* MSJSONSerializerTests.m in Sources */ = {isa = PBXBuildFile; fileRef = E8F33B36161668DA002DD7C6 /* MSJSONSerializerTests.m */; };
		E8F33B3F1616695E002DD7C6 /* MSPredicateTranslatorTests.m in Sources */ = {isa = PBXBuildFile; fileRef = E8F33B38161668E4002DD7C6 /* MSPredicateTranslatorTests.m */; };
<<<<<<< HEAD
		F3C002341AF7F7450028AB81 /* BlockDefinitions.h in Headers */ = {isa = PBXBuildFile; fileRef = F3C002331AF7F7450028AB81 /* BlockDefinitions.h */; settings = {ATTRIBUTES = (Public, ); }; };
=======
		F3EA41DD1B0E63470014B587 /* MSQueuePullOperationInternal.h in Headers */ = {isa = PBXBuildFile; fileRef = F3EA41DC1B0E62F40014B587 /* MSQueuePullOperationInternal.h */; };
>>>>>>> 7c37f600
/* End PBXBuildFile section */

/* Begin PBXContainerItemProxy section */
		E8E3797B161F8EB400C13F00 /* PBXContainerItemProxy */ = {
			isa = PBXContainerItemProxy;
			containerPortal = E8F33AD21616659C002DD7C6 /* Project object */;
			proxyType = 1;
			remoteGlobalIDString = E8F33ADA1616659C002DD7C6;
			remoteInfo = WindowsAzureMobileServices;
		};
		E8F33AF21616659C002DD7C6 /* PBXContainerItemProxy */ = {
			isa = PBXContainerItemProxy;
			containerPortal = E8F33AD21616659C002DD7C6 /* Project object */;
			proxyType = 1;
			remoteGlobalIDString = E8F33ADA1616659C002DD7C6;
			remoteInfo = WindowsAzureMobileServices;
		};
/* End PBXContainerItemProxy section */

/* Begin PBXCopyFilesBuildPhase section */
		E8F33AD91616659C002DD7C6 /* Copy Files */ = {
			isa = PBXCopyFilesBuildPhase;
			buildActionMask = 2147483647;
			dstPath = "include/${PRODUCT_NAME}";
			dstSubfolderSpec = 16;
			files = (
			);
			name = "Copy Files";
			runOnlyForDeploymentPostprocessing = 0;
		};
/* End PBXCopyFilesBuildPhase section */

/* Begin PBXFileReference section */
		402774F8161F73AB00A23A8F /* MSLoginController.h */ = {isa = PBXFileReference; fileEncoding = 4; lastKnownFileType = sourcecode.c.h; path = MSLoginController.h; sourceTree = "<group>"; };
		7929542619B7C793006A3829 /* MSQueryResult.h */ = {isa = PBXFileReference; fileEncoding = 4; lastKnownFileType = sourcecode.c.h; path = MSQueryResult.h; sourceTree = "<group>"; };
		7929542719B7C793006A3829 /* MSQueryResult.m */ = {isa = PBXFileReference; fileEncoding = 4; lastKnownFileType = sourcecode.c.objc; path = MSQueryResult.m; sourceTree = "<group>"; };
		870C0C9A199C246700A134DD /* MSSDKFeatures.h */ = {isa = PBXFileReference; fileEncoding = 4; lastKnownFileType = sourcecode.c.h; path = MSSDKFeatures.h; sourceTree = "<group>"; };
		870C0C9B199C246700A134DD /* MSSDKFeatures.m */ = {isa = PBXFileReference; fileEncoding = 4; lastKnownFileType = sourcecode.c.objc; path = MSSDKFeatures.m; sourceTree = "<group>"; };
		8790D2BE199C5D510000DC4E /* MSTableInternal.h */ = {isa = PBXFileReference; lastKnownFileType = sourcecode.c.h; path = MSTableInternal.h; sourceTree = "<group>"; };
		8790D2BF199EA5950000DC4E /* MSQueryInternal.h */ = {isa = PBXFileReference; lastKnownFileType = sourcecode.c.h; path = MSQueryInternal.h; sourceTree = "<group>"; };
		A202C3441AA25F730005A8AE /* MSPushConnection.h */ = {isa = PBXFileReference; fileEncoding = 4; lastKnownFileType = sourcecode.c.h; path = MSPushConnection.h; sourceTree = "<group>"; };
		A202C3451AA25F730005A8AE /* MSPushConnection.m */ = {isa = PBXFileReference; fileEncoding = 4; lastKnownFileType = sourcecode.c.objc; path = MSPushConnection.m; sourceTree = "<group>"; };
		A214410B182631A500C2E762 /* MSTableFuncTests.m */ = {isa = PBXFileReference; fileEncoding = 4; lastKnownFileType = sourcecode.c.objc; path = MSTableFuncTests.m; sourceTree = "<group>"; };
		A22CF3711825914700660C79 /* MSTable+MSTableTestUtilities.h */ = {isa = PBXFileReference; fileEncoding = 4; lastKnownFileType = sourcecode.c.h; path = "MSTable+MSTableTestUtilities.h"; sourceTree = "<group>"; };
		A22CF3721825914700660C79 /* MSTable+MSTableTestUtilities.m */ = {isa = PBXFileReference; fileEncoding = 4; lastKnownFileType = sourcecode.c.objc; path = "MSTable+MSTableTestUtilities.m"; sourceTree = "<group>"; };
		A232CCA11AC8FDE800E15D3A /* MSTableOperationErrorTests.m */ = {isa = PBXFileReference; fileEncoding = 4; lastKnownFileType = sourcecode.c.objc; path = MSTableOperationErrorTests.m; sourceTree = "<group>"; };
		A24425501A67496600854EF9 /* TodoItem.h */ = {isa = PBXFileReference; fileEncoding = 4; lastKnownFileType = sourcecode.c.h; path = TodoItem.h; sourceTree = "<group>"; };
		A24425511A67496600854EF9 /* TodoItem.m */ = {isa = PBXFileReference; fileEncoding = 4; lastKnownFileType = sourcecode.c.objc; path = TodoItem.m; sourceTree = "<group>"; };
		A24701AF196896F500385DA2 /* MSPush.h */ = {isa = PBXFileReference; fileEncoding = 4; lastKnownFileType = sourcecode.c.h; path = MSPush.h; sourceTree = "<group>"; };
		A24701B0196896F500385DA2 /* MSPush.m */ = {isa = PBXFileReference; fileEncoding = 4; lastKnownFileType = sourcecode.c.objc; path = MSPush.m; sourceTree = "<group>"; };
		A24701B3196896F500385DA2 /* MSPushRequest.h */ = {isa = PBXFileReference; fileEncoding = 4; lastKnownFileType = sourcecode.c.h; path = MSPushRequest.h; sourceTree = "<group>"; };
		A24701B4196896F500385DA2 /* MSPushRequest.m */ = {isa = PBXFileReference; fileEncoding = 4; lastKnownFileType = sourcecode.c.objc; path = MSPushRequest.m; sourceTree = "<group>"; };
		A24701C4196897A700385DA2 /* MSPushTests.m */ = {isa = PBXFileReference; fileEncoding = 4; lastKnownFileType = sourcecode.c.objc; path = MSPushTests.m; sourceTree = "<group>"; };
		A24701C9196897C100385DA2 /* MSMultiRequestTestFilter.h */ = {isa = PBXFileReference; fileEncoding = 4; lastKnownFileType = sourcecode.c.h; path = MSMultiRequestTestFilter.h; sourceTree = "<group>"; };
		A24701CA196897C100385DA2 /* MSMultiRequestTestFilter.m */ = {isa = PBXFileReference; fileEncoding = 4; lastKnownFileType = sourcecode.c.objc; path = MSMultiRequestTestFilter.m; sourceTree = "<group>"; };
		A24CC80719A46B6600A68AE0 /* XCTest.framework */ = {isa = PBXFileReference; lastKnownFileType = wrapper.framework; name = XCTest.framework; path = Library/Frameworks/XCTest.framework; sourceTree = DEVELOPER_DIR; };
		A25888F818A19CBA00962F9A /* MSSyncContext.m */ = {isa = PBXFileReference; fileEncoding = 4; lastKnownFileType = sourcecode.c.objc; path = MSSyncContext.m; sourceTree = "<group>"; };
		A25888FC18A19D0B00962F9A /* MSOperationQueue.h */ = {isa = PBXFileReference; fileEncoding = 4; lastKnownFileType = sourcecode.c.h; path = MSOperationQueue.h; sourceTree = "<group>"; };
		A25888FD18A19D0B00962F9A /* MSOperationQueue.m */ = {isa = PBXFileReference; fileEncoding = 4; lastKnownFileType = sourcecode.c.objc; path = MSOperationQueue.m; sourceTree = "<group>"; };
		A258890018A19D0B00962F9A /* MSTableOperation.h */ = {isa = PBXFileReference; fileEncoding = 4; lastKnownFileType = sourcecode.c.h; path = MSTableOperation.h; sourceTree = "<group>"; };
		A258890118A19D0B00962F9A /* MSTableOperation.m */ = {isa = PBXFileReference; fileEncoding = 4; lastKnownFileType = sourcecode.c.objc; path = MSTableOperation.m; sourceTree = "<group>"; };
		A258890218A19D0B00962F9A /* MSTableOperationInternal.h */ = {isa = PBXFileReference; fileEncoding = 4; lastKnownFileType = sourcecode.c.h; path = MSTableOperationInternal.h; sourceTree = "<group>"; };
		A258890518A19D0B00962F9A /* MSSyncContext.h */ = {isa = PBXFileReference; fileEncoding = 4; lastKnownFileType = sourcecode.c.h; path = MSSyncContext.h; sourceTree = "<group>"; };
		A258890618A19D0B00962F9A /* MSSyncContextInternal.h */ = {isa = PBXFileReference; fileEncoding = 4; lastKnownFileType = sourcecode.c.h; path = MSSyncContextInternal.h; sourceTree = "<group>"; };
		A258890718A19D0B00962F9A /* MSSyncTable.h */ = {isa = PBXFileReference; fileEncoding = 4; lastKnownFileType = sourcecode.c.h; path = MSSyncTable.h; sourceTree = "<group>"; };
		A258890818A19D0B00962F9A /* MSSyncTable.m */ = {isa = PBXFileReference; fileEncoding = 4; lastKnownFileType = sourcecode.c.objc; path = MSSyncTable.m; sourceTree = "<group>"; };
		A258891818A19D1B00962F9A /* MSOfflinePassthroughHelper.h */ = {isa = PBXFileReference; fileEncoding = 4; lastKnownFileType = sourcecode.c.h; path = MSOfflinePassthroughHelper.h; sourceTree = "<group>"; };
		A258891918A19D1B00962F9A /* MSOfflinePassthroughHelper.m */ = {isa = PBXFileReference; fileEncoding = 4; lastKnownFileType = sourcecode.c.objc; path = MSOfflinePassthroughHelper.m; sourceTree = "<group>"; };
		A258891A18A19D1B00962F9A /* MSSyncTableTests.m */ = {isa = PBXFileReference; fileEncoding = 4; lastKnownFileType = sourcecode.c.objc; path = MSSyncTableTests.m; sourceTree = "<group>"; };
		A2818FFA18BB0660001B14E7 /* MSQueuePushOperation.h */ = {isa = PBXFileReference; fileEncoding = 4; lastKnownFileType = sourcecode.c.h; path = MSQueuePushOperation.h; sourceTree = "<group>"; };
		A2818FFB18BB0660001B14E7 /* MSQueuePushOperation.m */ = {isa = PBXFileReference; fileEncoding = 4; lastKnownFileType = sourcecode.c.objc; path = MSQueuePushOperation.m; sourceTree = "<group>"; };
		A281900218BB2FF5001B14E7 /* MSTableOperationError.h */ = {isa = PBXFileReference; fileEncoding = 4; lastKnownFileType = sourcecode.c.h; path = MSTableOperationError.h; sourceTree = "<group>"; };
		A281900318BB2FF5001B14E7 /* MSTableOperationError.m */ = {isa = PBXFileReference; fileEncoding = 4; lastKnownFileType = sourcecode.c.objc; path = MSTableOperationError.m; sourceTree = "<group>"; };
		A28224AF192ACEAE00EF8743 /* CoreData.framework */ = {isa = PBXFileReference; lastKnownFileType = wrapper.framework; name = CoreData.framework; path = System/Library/Frameworks/CoreData.framework; sourceTree = SDKROOT; };
		A28224B2192ACFB700EF8743 /* CoreDataTestModel.xcdatamodel */ = {isa = PBXFileReference; lastKnownFileType = wrapper.xcdatamodel; path = CoreDataTestModel.xcdatamodel; sourceTree = "<group>"; };
		A295B2B2192AB2040067562E /* MSCoreDataStoreTests.m */ = {isa = PBXFileReference; fileEncoding = 4; lastKnownFileType = sourcecode.c.objc; path = MSCoreDataStoreTests.m; sourceTree = "<group>"; };
		A29F44A11953CBF30063C0C1 /* MSCoreDataStore+TestHelper.h */ = {isa = PBXFileReference; fileEncoding = 4; lastKnownFileType = sourcecode.c.h; path = "MSCoreDataStore+TestHelper.h"; sourceTree = "<group>"; };
		A29F44A21953CBF30063C0C1 /* MSCoreDataStore+TestHelper.m */ = {isa = PBXFileReference; fileEncoding = 4; lastKnownFileType = sourcecode.c.objc; path = "MSCoreDataStore+TestHelper.m"; sourceTree = "<group>"; };
		A2ACD53E192322C50012B1ED /* MSCoreDataStore.h */ = {isa = PBXFileReference; fileEncoding = 4; lastKnownFileType = sourcecode.c.h; path = MSCoreDataStore.h; sourceTree = "<group>"; };
		A2ACD53F192322C50012B1ED /* MSCoreDataStore.m */ = {isa = PBXFileReference; fileEncoding = 4; lastKnownFileType = sourcecode.c.objc; path = MSCoreDataStore.m; sourceTree = "<group>"; };
		A2ADF7E81914481B0078BB16 /* MSTableOperationTests.m */ = {isa = PBXFileReference; fileEncoding = 4; lastKnownFileType = sourcecode.c.objc; path = MSTableOperationTests.m; sourceTree = "<group>"; };
		A2C14C6819105D9F00A58609 /* MSSyncContextReadResult.h */ = {isa = PBXFileReference; fileEncoding = 4; lastKnownFileType = sourcecode.c.h; path = MSSyncContextReadResult.h; sourceTree = "<group>"; };
		A2C14C6919105D9F00A58609 /* MSSyncContextReadResult.m */ = {isa = PBXFileReference; fileEncoding = 4; lastKnownFileType = sourcecode.c.objc; path = MSSyncContextReadResult.m; sourceTree = "<group>"; };
		CF1D74581A5D85C60074789F /* MSQueuePurgeOperation.m */ = {isa = PBXFileReference; fileEncoding = 4; lastKnownFileType = sourcecode.c.objc; path = MSQueuePurgeOperation.m; sourceTree = "<group>"; };
		CF1D745A1A5D85D80074789F /* MSQueuePurgeOperation.h */ = {isa = PBXFileReference; lastKnownFileType = sourcecode.c.h; path = MSQueuePurgeOperation.h; sourceTree = "<group>"; };
		CF4D49851A2E5C96006AEB70 /* MSQueuePullOperation.h */ = {isa = PBXFileReference; fileEncoding = 4; lastKnownFileType = sourcecode.c.h; path = MSQueuePullOperation.h; sourceTree = "<group>"; };
		CF4D49891A2E5CF8006AEB70 /* MSQueuePullOperation.m */ = {isa = PBXFileReference; fileEncoding = 4; lastKnownFileType = sourcecode.c.objc; path = MSQueuePullOperation.m; sourceTree = "<group>"; };
		CF4D498B1A3253E2006AEB70 /* MSTestWaiter.m */ = {isa = PBXFileReference; fileEncoding = 4; lastKnownFileType = sourcecode.c.objc; path = MSTestWaiter.m; sourceTree = "<group>"; };
		CF4D498D1A3253F7006AEB70 /* MSTestWaiter.h */ = {isa = PBXFileReference; lastKnownFileType = sourcecode.c.h; path = MSTestWaiter.h; sourceTree = "<group>"; };
		CF4D49911A36334C006AEB70 /* settings.plist */ = {isa = PBXFileReference; explicitFileType = text.plist.xml; fileEncoding = 4; path = settings.plist; sourceTree = "<group>"; };
		CF762EC51A1D366E0018C292 /* MSDateOffset.h */ = {isa = PBXFileReference; fileEncoding = 4; lastKnownFileType = sourcecode.c.h; path = MSDateOffset.h; sourceTree = "<group>"; };
		CF762EC71A1D36950018C292 /* MSDateOffset.m */ = {isa = PBXFileReference; fileEncoding = 4; lastKnownFileType = sourcecode.c.objc; path = MSDateOffset.m; sourceTree = "<group>"; };
		CFAE6E091A3B84D700734128 /* MSTableConfigValue.m */ = {isa = PBXFileReference; fileEncoding = 4; lastKnownFileType = sourcecode.c.objc; path = MSTableConfigValue.m; sourceTree = "<group>"; };
		CFAE6E0B1A3B84E400734128 /* MSTableConfigValue.h */ = {isa = PBXFileReference; fileEncoding = 4; lastKnownFileType = sourcecode.c.h; path = MSTableConfigValue.h; sourceTree = "<group>"; };
		E8146640165BE0150038EBE5 /* MSLogin.h */ = {isa = PBXFileReference; fileEncoding = 4; lastKnownFileType = sourcecode.c.h; path = MSLogin.h; sourceTree = "<group>"; };
		E8146641165BE0150038EBE5 /* MSLogin.m */ = {isa = PBXFileReference; fileEncoding = 4; lastKnownFileType = sourcecode.c.objc; path = MSLogin.m; sourceTree = "<group>"; };
		E8146644165BE2440038EBE5 /* MSLoginSerializer.h */ = {isa = PBXFileReference; fileEncoding = 4; lastKnownFileType = sourcecode.c.h; path = MSLoginSerializer.h; sourceTree = "<group>"; };
		E8146645165BE2440038EBE5 /* MSLoginSerializer.m */ = {isa = PBXFileReference; fileEncoding = 4; lastKnownFileType = sourcecode.c.objc; path = MSLoginSerializer.m; sourceTree = "<group>"; };
		E814664A165C07EB0038EBE5 /* MSLoginController.m */ = {isa = PBXFileReference; fileEncoding = 4; lastKnownFileType = sourcecode.c.objc; path = MSLoginController.m; sourceTree = "<group>"; };
		E84CA4CD162369BD009B2588 /* MSUserAgentBuilder.h */ = {isa = PBXFileReference; fileEncoding = 4; lastKnownFileType = sourcecode.c.h; path = MSUserAgentBuilder.h; sourceTree = "<group>"; };
		E84CA4CE162369BD009B2588 /* MSUserAgentBuilder.m */ = {isa = PBXFileReference; fileEncoding = 4; lastKnownFileType = sourcecode.c.objc; path = MSUserAgentBuilder.m; sourceTree = "<group>"; };
		E84CA4D216236A6E009B2588 /* UIKit.framework */ = {isa = PBXFileReference; lastKnownFileType = wrapper.framework; name = UIKit.framework; path = System/Library/Frameworks/UIKit.framework; sourceTree = SDKROOT; };
		E84CA4D5162373E2009B2588 /* MSUserAgentBuilderTests.m */ = {isa = PBXFileReference; fileEncoding = 4; lastKnownFileType = sourcecode.c.objc; path = MSUserAgentBuilderTests.m; sourceTree = "<group>"; };
		E8653C0A16559C15002CB440 /* MSLoginView.h */ = {isa = PBXFileReference; fileEncoding = 4; lastKnownFileType = sourcecode.c.h; path = MSLoginView.h; sourceTree = "<group>"; };
		E8653C0B16559C15002CB440 /* MSLoginView.m */ = {isa = PBXFileReference; fileEncoding = 4; lastKnownFileType = sourcecode.c.objc; path = MSLoginView.m; sourceTree = "<group>"; };
		E87BB01B161A28FC008053F9 /* MSClientTests.m */ = {isa = PBXFileReference; fileEncoding = 4; lastKnownFileType = sourcecode.c.objc; path = MSClientTests.m; sourceTree = "<group>"; };
		E87BB01D161A446C008053F9 /* MSURLBuilder.h */ = {isa = PBXFileReference; fileEncoding = 4; lastKnownFileType = sourcecode.c.h; path = MSURLBuilder.h; sourceTree = "<group>"; };
		E87BB01E161A446C008053F9 /* MSURLBuilder.m */ = {isa = PBXFileReference; fileEncoding = 4; lastKnownFileType = sourcecode.c.objc; path = MSURLBuilder.m; sourceTree = "<group>"; };
		E87BB021161B57C8008053F9 /* MSUserTests.m */ = {isa = PBXFileReference; fileEncoding = 4; lastKnownFileType = sourcecode.c.objc; path = MSUserTests.m; sourceTree = "<group>"; };
		E87BB024161B5A4D008053F9 /* MSTableTests.m */ = {isa = PBXFileReference; fileEncoding = 4; lastKnownFileType = sourcecode.c.objc; path = MSTableTests.m; sourceTree = "<group>"; };
		E8C44040170BAD49002FC997 /* MSAPIConnection.h */ = {isa = PBXFileReference; fileEncoding = 4; lastKnownFileType = sourcecode.c.h; path = MSAPIConnection.h; sourceTree = "<group>"; };
		E8C44041170BAD49002FC997 /* MSAPIConnection.m */ = {isa = PBXFileReference; fileEncoding = 4; lastKnownFileType = sourcecode.c.objc; path = MSAPIConnection.m; sourceTree = "<group>"; };
		E8C44045170BAD93002FC997 /* MSAPIRequest.h */ = {isa = PBXFileReference; fileEncoding = 4; lastKnownFileType = sourcecode.c.h; path = MSAPIRequest.h; sourceTree = "<group>"; };
		E8C44046170BAD93002FC997 /* MSAPIRequest.m */ = {isa = PBXFileReference; fileEncoding = 4; lastKnownFileType = sourcecode.c.objc; path = MSAPIRequest.m; sourceTree = "<group>"; };
		E8E378FF161E14E800C13F00 /* MSFilter.h */ = {isa = PBXFileReference; lastKnownFileType = sourcecode.c.h; path = MSFilter.h; sourceTree = "<group>"; };
		E8E37902161E2FC500C13F00 /* MSTestFilter.h */ = {isa = PBXFileReference; fileEncoding = 4; lastKnownFileType = sourcecode.c.h; path = MSTestFilter.h; sourceTree = "<group>"; };
		E8E37903161E2FC500C13F00 /* MSTestFilter.m */ = {isa = PBXFileReference; fileEncoding = 4; lastKnownFileType = sourcecode.c.objc; path = MSTestFilter.m; sourceTree = "<group>"; };
		E8E37906161F4D0D00C13F00 /* MSFilterTest.m */ = {isa = PBXFileReference; fileEncoding = 4; lastKnownFileType = sourcecode.c.objc; path = MSFilterTest.m; sourceTree = "<group>"; };
		E8EA24BB161CFC5300BE055D /* MSNaiveISODateFormatter.h */ = {isa = PBXFileReference; fileEncoding = 4; lastKnownFileType = sourcecode.c.h; path = MSNaiveISODateFormatter.h; sourceTree = "<group>"; };
		E8EA24BC161CFC5300BE055D /* MSNaiveISODateFormatter.m */ = {isa = PBXFileReference; fileEncoding = 4; lastKnownFileType = sourcecode.c.objc; path = MSNaiveISODateFormatter.m; sourceTree = "<group>"; };
		E8EA24BE161CFC6400BE055D /* MSURLbuilderTests.m */ = {isa = PBXFileReference; fileEncoding = 4; lastKnownFileType = sourcecode.c.objc; path = MSURLbuilderTests.m; sourceTree = "<group>"; };
		E8EE7841170CAEDC00C2848F /* MSClientInternal.h */ = {isa = PBXFileReference; fileEncoding = 4; lastKnownFileType = sourcecode.c.h; path = MSClientInternal.h; sourceTree = "<group>"; };
		E8F33ADB1616659C002DD7C6 /* libWindowsAzureMobileServices.a */ = {isa = PBXFileReference; explicitFileType = archive.ar; includeInIndex = 0; path = libWindowsAzureMobileServices.a; sourceTree = BUILT_PRODUCTS_DIR; };
		E8F33ADE1616659C002DD7C6 /* Foundation.framework */ = {isa = PBXFileReference; lastKnownFileType = wrapper.framework; name = Foundation.framework; path = System/Library/Frameworks/Foundation.framework; sourceTree = SDKROOT; };
		E8F33AE21616659C002DD7C6 /* WindowsAzureMobileServices-Prefix.pch */ = {isa = PBXFileReference; lastKnownFileType = sourcecode.c.h; path = "WindowsAzureMobileServices-Prefix.pch"; sourceTree = "<group>"; };
		E8F33AEC1616659C002DD7C6 /* WindowsAzureMobileServicesTests.xctest */ = {isa = PBXFileReference; explicitFileType = wrapper.cfbundle; includeInIndex = 0; path = WindowsAzureMobileServicesTests.xctest; sourceTree = BUILT_PRODUCTS_DIR; };
		E8F33AF71616659C002DD7C6 /* WindowsAzureMobileServicesTests-Info.plist */ = {isa = PBXFileReference; lastKnownFileType = text.plist.xml; path = "WindowsAzureMobileServicesTests-Info.plist"; sourceTree = "<group>"; };
		E8F33AF91616659C002DD7C6 /* en */ = {isa = PBXFileReference; lastKnownFileType = text.plist.strings; name = en; path = en.lproj/InfoPlist.strings; sourceTree = "<group>"; };
		E8F33B0A161667CE002DD7C6 /* MSClient.h */ = {isa = PBXFileReference; fileEncoding = 4; lastKnownFileType = sourcecode.c.h; path = MSClient.h; sourceTree = "<group>"; };
		E8F33B0B161667CE002DD7C6 /* MSClient.m */ = {isa = PBXFileReference; fileEncoding = 4; lastKnownFileType = sourcecode.c.objc; path = MSClient.m; sourceTree = "<group>"; };
		E8F33B0C161667CE002DD7C6 /* MSError.h */ = {isa = PBXFileReference; fileEncoding = 4; lastKnownFileType = sourcecode.c.h; path = MSError.h; sourceTree = "<group>"; };
		E8F33B0D161667CE002DD7C6 /* MSError.m */ = {isa = PBXFileReference; fileEncoding = 4; lastKnownFileType = sourcecode.c.objc; path = MSError.m; sourceTree = "<group>"; };
		E8F33B0E161667CE002DD7C6 /* MSQuery.h */ = {isa = PBXFileReference; fileEncoding = 4; lastKnownFileType = sourcecode.c.h; path = MSQuery.h; sourceTree = "<group>"; };
		E8F33B0F161667CE002DD7C6 /* MSQuery.m */ = {isa = PBXFileReference; fileEncoding = 4; lastKnownFileType = sourcecode.c.objc; path = MSQuery.m; sourceTree = "<group>"; };
		E8F33B10161667CE002DD7C6 /* MSTable.h */ = {isa = PBXFileReference; fileEncoding = 4; lastKnownFileType = sourcecode.c.h; path = MSTable.h; sourceTree = "<group>"; };
		E8F33B11161667CE002DD7C6 /* MSTable.m */ = {isa = PBXFileReference; fileEncoding = 4; lastKnownFileType = sourcecode.c.objc; path = MSTable.m; sourceTree = "<group>"; };
		E8F33B12161667CE002DD7C6 /* MSUser.h */ = {isa = PBXFileReference; fileEncoding = 4; lastKnownFileType = sourcecode.c.h; path = MSUser.h; sourceTree = "<group>"; };
		E8F33B13161667CE002DD7C6 /* MSUser.m */ = {isa = PBXFileReference; fileEncoding = 4; lastKnownFileType = sourcecode.c.objc; path = MSUser.m; sourceTree = "<group>"; };
		E8F33B14161667CE002DD7C6 /* WindowsAzureMobileServices.h */ = {isa = PBXFileReference; fileEncoding = 4; lastKnownFileType = sourcecode.c.h; path = WindowsAzureMobileServices.h; sourceTree = "<group>"; };
		E8F33B1E16166822002DD7C6 /* MSClientConnection.h */ = {isa = PBXFileReference; fileEncoding = 4; lastKnownFileType = sourcecode.c.h; path = MSClientConnection.h; sourceTree = "<group>"; };
		E8F33B1F16166822002DD7C6 /* MSClientConnection.m */ = {isa = PBXFileReference; fileEncoding = 4; lastKnownFileType = sourcecode.c.objc; path = MSClientConnection.m; sourceTree = "<group>"; };
		E8F33B2016166822002DD7C6 /* MSTableConnection.h */ = {isa = PBXFileReference; fileEncoding = 4; lastKnownFileType = sourcecode.c.h; path = MSTableConnection.h; sourceTree = "<group>"; };
		E8F33B2116166822002DD7C6 /* MSTableConnection.m */ = {isa = PBXFileReference; fileEncoding = 4; lastKnownFileType = sourcecode.c.objc; path = MSTableConnection.m; sourceTree = "<group>"; };
		E8F33B2216166822002DD7C6 /* MSTableRequest.h */ = {isa = PBXFileReference; fileEncoding = 4; lastKnownFileType = sourcecode.c.h; path = MSTableRequest.h; sourceTree = "<group>"; };
		E8F33B2316166822002DD7C6 /* MSTableRequest.m */ = {isa = PBXFileReference; fileEncoding = 4; lastKnownFileType = sourcecode.c.objc; path = MSTableRequest.m; sourceTree = "<group>"; };
		E8F33B2716166837002DD7C6 /* MSJSONSerializer.h */ = {isa = PBXFileReference; fileEncoding = 4; lastKnownFileType = sourcecode.c.h; path = MSJSONSerializer.h; sourceTree = "<group>"; };
		E8F33B2816166837002DD7C6 /* MSJSONSerializer.m */ = {isa = PBXFileReference; fileEncoding = 4; lastKnownFileType = sourcecode.c.objc; path = MSJSONSerializer.m; sourceTree = "<group>"; };
		E8F33B2916166837002DD7C6 /* MSSerializer.h */ = {isa = PBXFileReference; fileEncoding = 4; lastKnownFileType = sourcecode.c.h; path = MSSerializer.h; sourceTree = "<group>"; };
		E8F33B2B1616684F002DD7C6 /* MSPredicateTranslator.h */ = {isa = PBXFileReference; fileEncoding = 4; lastKnownFileType = sourcecode.c.h; path = MSPredicateTranslator.h; sourceTree = "<group>"; };
		E8F33B2C1616684F002DD7C6 /* MSPredicateTranslator.m */ = {isa = PBXFileReference; fileEncoding = 4; lastKnownFileType = sourcecode.c.objc; path = MSPredicateTranslator.m; sourceTree = "<group>"; };
		E8F33B34161668C4002DD7C6 /* WindowsAzureMobileServicesFunctionalTests.m */ = {isa = PBXFileReference; explicitFileType = sourcecode.c.objc; fileEncoding = 4; path = WindowsAzureMobileServicesFunctionalTests.m; sourceTree = "<group>"; };
		E8F33B36161668DA002DD7C6 /* MSJSONSerializerTests.m */ = {isa = PBXFileReference; fileEncoding = 4; lastKnownFileType = sourcecode.c.objc; path = MSJSONSerializerTests.m; sourceTree = "<group>"; };
		E8F33B38161668E4002DD7C6 /* MSPredicateTranslatorTests.m */ = {isa = PBXFileReference; fileEncoding = 4; lastKnownFileType = sourcecode.c.objc; path = MSPredicateTranslatorTests.m; sourceTree = "<group>"; };
		E8F33B3A161668ED002DD7C6 /* MSQueryTests.m */ = {isa = PBXFileReference; fileEncoding = 4; lastKnownFileType = sourcecode.c.objc; path = MSQueryTests.m; sourceTree = "<group>"; };
<<<<<<< HEAD
		F3C002331AF7F7450028AB81 /* BlockDefinitions.h */ = {isa = PBXFileReference; fileEncoding = 4; lastKnownFileType = sourcecode.c.h; path = BlockDefinitions.h; sourceTree = "<group>"; };
=======
		F3EA41DC1B0E62F40014B587 /* MSQueuePullOperationInternal.h */ = {isa = PBXFileReference; lastKnownFileType = sourcecode.c.h; path = MSQueuePullOperationInternal.h; sourceTree = "<group>"; };
>>>>>>> 7c37f600
/* End PBXFileReference section */

/* Begin PBXFrameworksBuildPhase section */
		E8F33AD81616659C002DD7C6 /* Frameworks */ = {
			isa = PBXFrameworksBuildPhase;
			buildActionMask = 2147483647;
			files = (
				E84CA4D316236A6E009B2588 /* UIKit.framework in Frameworks */,
				E8F33ADF1616659C002DD7C6 /* Foundation.framework in Frameworks */,
			);
			runOnlyForDeploymentPostprocessing = 0;
		};
		E8F33AE81616659C002DD7C6 /* Frameworks */ = {
			isa = PBXFrameworksBuildPhase;
			buildActionMask = 2147483647;
			files = (
				A28224B0192ACEAE00EF8743 /* CoreData.framework in Frameworks */,
				E84CA4DE16272371009B2588 /* UIKit.framework in Frameworks */,
				E8F33AF11616659C002DD7C6 /* Foundation.framework in Frameworks */,
				E8F33AF41616659C002DD7C6 /* libWindowsAzureMobileServices.a in Frameworks */,
			);
			runOnlyForDeploymentPostprocessing = 0;
		};
/* End PBXFrameworksBuildPhase section */

/* Begin PBXGroup section */
		A24701C11968975B00385DA2 /* Push */ = {
			isa = PBXGroup;
			children = (
				A24701AF196896F500385DA2 /* MSPush.h */,
				A24701B0196896F500385DA2 /* MSPush.m */,
				A24701B3196896F500385DA2 /* MSPushRequest.h */,
				A24701B4196896F500385DA2 /* MSPushRequest.m */,
				A202C3441AA25F730005A8AE /* MSPushConnection.h */,
				A202C3451AA25F730005A8AE /* MSPushConnection.m */,
			);
			name = Push;
			sourceTree = "<group>";
		};
		A24701C21968978000385DA2 /* Push */ = {
			isa = PBXGroup;
			children = (
				A24701C4196897A700385DA2 /* MSPushTests.m */,
			);
			name = Push;
			sourceTree = "<group>";
		};
		A25888F718A19C9500962F9A /* Offline */ = {
			isa = PBXGroup;
			children = (
				A2ACD539192322760012B1ED /* CoreData */,
				A2C14C6819105D9F00A58609 /* MSSyncContextReadResult.h */,
				A2C14C6919105D9F00A58609 /* MSSyncContextReadResult.m */,
				A258890718A19D0B00962F9A /* MSSyncTable.h */,
				A258890818A19D0B00962F9A /* MSSyncTable.m */,
				A258890518A19D0B00962F9A /* MSSyncContext.h */,
				A258890618A19D0B00962F9A /* MSSyncContextInternal.h */,
				A25888F818A19CBA00962F9A /* MSSyncContext.m */,
				A281900618BC08A0001B14E7 /* Operations */,
			);
			name = Offline;
			sourceTree = "<group>";
		};
		A281900618BC08A0001B14E7 /* Operations */ = {
			isa = PBXGroup;
			children = (
				A25888FC18A19D0B00962F9A /* MSOperationQueue.h */,
				A25888FD18A19D0B00962F9A /* MSOperationQueue.m */,
				CF4D49851A2E5C96006AEB70 /* MSQueuePullOperation.h */,
				F3EA41DC1B0E62F40014B587 /* MSQueuePullOperationInternal.h */,
				CF4D49891A2E5CF8006AEB70 /* MSQueuePullOperation.m */,
				CF1D745A1A5D85D80074789F /* MSQueuePurgeOperation.h */,
				CF1D74581A5D85C60074789F /* MSQueuePurgeOperation.m */,
				A2818FFA18BB0660001B14E7 /* MSQueuePushOperation.h */,
				A2818FFB18BB0660001B14E7 /* MSQueuePushOperation.m */,
				CFAE6E0B1A3B84E400734128 /* MSTableConfigValue.h */,
				CFAE6E091A3B84D700734128 /* MSTableConfigValue.m */,
				A258890018A19D0B00962F9A /* MSTableOperation.h */,
				A258890118A19D0B00962F9A /* MSTableOperation.m */,
				A281900218BB2FF5001B14E7 /* MSTableOperationError.h */,
				A281900318BB2FF5001B14E7 /* MSTableOperationError.m */,
				A258890218A19D0B00962F9A /* MSTableOperationInternal.h */,
			);
			name = Operations;
			sourceTree = "<group>";
		};
		A295B2B1192AB1DC0067562E /* CoreData */ = {
			isa = PBXGroup;
			children = (
				A295B2B2192AB2040067562E /* MSCoreDataStoreTests.m */,
				A28224B1192ACFB700EF8743 /* CoreDataTestModel.xcdatamodeld */,
				A29F44A11953CBF30063C0C1 /* MSCoreDataStore+TestHelper.h */,
				A29F44A21953CBF30063C0C1 /* MSCoreDataStore+TestHelper.m */,
				A24425501A67496600854EF9 /* TodoItem.h */,
				A24425511A67496600854EF9 /* TodoItem.m */,
			);
			name = CoreData;
			sourceTree = "<group>";
		};
		A2ACD539192322760012B1ED /* CoreData */ = {
			isa = PBXGroup;
			children = (
				A2ACD53E192322C50012B1ED /* MSCoreDataStore.h */,
				A2ACD53F192322C50012B1ED /* MSCoreDataStore.m */,
			);
			name = CoreData;
			sourceTree = "<group>";
		};
		A2B8D6011909D42100F198DC /* Offline */ = {
			isa = PBXGroup;
			children = (
				A295B2B1192AB1DC0067562E /* CoreData */,
				A2B8D6021909D4AF00F198DC /* Operations */,
				A258891818A19D1B00962F9A /* MSOfflinePassthroughHelper.h */,
				A258891918A19D1B00962F9A /* MSOfflinePassthroughHelper.m */,
				A258891A18A19D1B00962F9A /* MSSyncTableTests.m */,
			);
			name = Offline;
			sourceTree = "<group>";
		};
		A2B8D6021909D4AF00F198DC /* Operations */ = {
			isa = PBXGroup;
			children = (
				A2ADF7E81914481B0078BB16 /* MSTableOperationTests.m */,
				A232CCA11AC8FDE800E15D3A /* MSTableOperationErrorTests.m */,
			);
			name = Operations;
			sourceTree = "<group>";
		};
		A2E7D5EF18237F21007153E4 /* Functional */ = {
			isa = PBXGroup;
			children = (
				A22CF3711825914700660C79 /* MSTable+MSTableTestUtilities.h */,
				A22CF3721825914700660C79 /* MSTable+MSTableTestUtilities.m */,
				A214410B182631A500C2E762 /* MSTableFuncTests.m */,
			);
			name = Functional;
			sourceTree = "<group>";
		};
		E84CA4E016272BA2009B2588 /* Login */ = {
			isa = PBXGroup;
			children = (
				402774F8161F73AB00A23A8F /* MSLoginController.h */,
				E814664A165C07EB0038EBE5 /* MSLoginController.m */,
				E8653C0A16559C15002CB440 /* MSLoginView.h */,
				E8653C0B16559C15002CB440 /* MSLoginView.m */,
				E8146640165BE0150038EBE5 /* MSLogin.h */,
				E8146641165BE0150038EBE5 /* MSLogin.m */,
				E8146644165BE2440038EBE5 /* MSLoginSerializer.h */,
				E8146645165BE2440038EBE5 /* MSLoginSerializer.m */,
			);
			name = Login;
			sourceTree = "<group>";
		};
		E8E37901161E2F8D00C13F00 /* Filters */ = {
			isa = PBXGroup;
			children = (
				A24701C9196897C100385DA2 /* MSMultiRequestTestFilter.h */,
				A24701CA196897C100385DA2 /* MSMultiRequestTestFilter.m */,
				E8E37902161E2FC500C13F00 /* MSTestFilter.h */,
				E8E37903161E2FC500C13F00 /* MSTestFilter.m */,
			);
			name = Filters;
			sourceTree = "<group>";
		};
		E8F33AD01616659C002DD7C6 = {
			isa = PBXGroup;
			children = (
				E8F33AE01616659C002DD7C6 /* Source */,
				E8F33AF51616659C002DD7C6 /* Test */,
				E8F33ADD1616659C002DD7C6 /* Frameworks */,
				E8F33ADC1616659C002DD7C6 /* Products */,
			);
			sourceTree = "<group>";
		};
		E8F33ADC1616659C002DD7C6 /* Products */ = {
			isa = PBXGroup;
			children = (
				E8F33ADB1616659C002DD7C6 /* libWindowsAzureMobileServices.a */,
				E8F33AEC1616659C002DD7C6 /* WindowsAzureMobileServicesTests.xctest */,
			);
			name = Products;
			sourceTree = "<group>";
		};
		E8F33ADD1616659C002DD7C6 /* Frameworks */ = {
			isa = PBXGroup;
			children = (
				A28224AF192ACEAE00EF8743 /* CoreData.framework */,
				E84CA4D216236A6E009B2588 /* UIKit.framework */,
				E8F33ADE1616659C002DD7C6 /* Foundation.framework */,
				A24CC80719A46B6600A68AE0 /* XCTest.framework */,
			);
			name = Frameworks;
			sourceTree = "<group>";
		};
		E8F33AE01616659C002DD7C6 /* Source */ = {
			isa = PBXGroup;
			children = (
				7929542719B7C793006A3829 /* MSQueryResult.m */,
				7929542619B7C793006A3829 /* MSQueryResult.h */,
				E8F33B14161667CE002DD7C6 /* WindowsAzureMobileServices.h */,
				E8F33B0A161667CE002DD7C6 /* MSClient.h */,
				E8EE7841170CAEDC00C2848F /* MSClientInternal.h */,
				E8F33B0B161667CE002DD7C6 /* MSClient.m */,
				CF762EC51A1D366E0018C292 /* MSDateOffset.h */,
				CF762EC71A1D36950018C292 /* MSDateOffset.m */,
				E8F33B0C161667CE002DD7C6 /* MSError.h */,
				E8F33B0D161667CE002DD7C6 /* MSError.m */,
				E8F33B0E161667CE002DD7C6 /* MSQuery.h */,
				8790D2BF199EA5950000DC4E /* MSQueryInternal.h */,
				E8F33B0F161667CE002DD7C6 /* MSQuery.m */,
				E8F33B10161667CE002DD7C6 /* MSTable.h */,
				8790D2BE199C5D510000DC4E /* MSTableInternal.h */,
				E8F33B11161667CE002DD7C6 /* MSTable.m */,
				E8F33B12161667CE002DD7C6 /* MSUser.h */,
				E8F33B13161667CE002DD7C6 /* MSUser.m */,
				E8E378FF161E14E800C13F00 /* MSFilter.h */,
				A24701C11968975B00385DA2 /* Push */,
				A25888F718A19C9500962F9A /* Offline */,
				E84CA4E016272BA2009B2588 /* Login */,
				E8F33B1A161667E2002DD7C6 /* Connection */,
				E8F33B1B161667EC002DD7C6 /* Serialization */,
				E8F33B1C161667F6002DD7C6 /* Query */,
				E8F33AE11616659C002DD7C6 /* Supporting Files */,
				F3C002331AF7F7450028AB81 /* BlockDefinitions.h */,
			);
			name = Source;
			path = src;
			sourceTree = "<group>";
		};
		E8F33AE11616659C002DD7C6 /* Supporting Files */ = {
			isa = PBXGroup;
			children = (
				E8F33AE21616659C002DD7C6 /* WindowsAzureMobileServices-Prefix.pch */,
			);
			name = "Supporting Files";
			sourceTree = "<group>";
		};
		E8F33AF51616659C002DD7C6 /* Test */ = {
			isa = PBXGroup;
			children = (
				E8F33B3116166889002DD7C6 /* Connection */,
				E8E37901161E2F8D00C13F00 /* Filters */,
				A2E7D5EF18237F21007153E4 /* Functional */,
				E87BB01B161A28FC008053F9 /* MSClientTests.m */,
				E8E37906161F4D0D00C13F00 /* MSFilterTest.m */,
				E8F33B3A161668ED002DD7C6 /* MSQueryTests.m */,
				E87BB024161B5A4D008053F9 /* MSTableTests.m */,
				CF4D498D1A3253F7006AEB70 /* MSTestWaiter.h */,
				CF4D498B1A3253E2006AEB70 /* MSTestWaiter.m */,
				E87BB021161B57C8008053F9 /* MSUserTests.m */,
				A2B8D6011909D42100F198DC /* Offline */,
				A24701C21968978000385DA2 /* Push */,
				E8F33B33161668AA002DD7C6 /* Query */,
				E8F33B321616689A002DD7C6 /* Serialization */,
				E8F33AF61616659C002DD7C6 /* Supporting Files */,
				E8F33B34161668C4002DD7C6 /* WindowsAzureMobileServicesFunctionalTests.m */,
			);
			name = Test;
			path = test;
			sourceTree = "<group>";
		};
		E8F33AF61616659C002DD7C6 /* Supporting Files */ = {
			isa = PBXGroup;
			children = (
				E8F33AF71616659C002DD7C6 /* WindowsAzureMobileServicesTests-Info.plist */,
				E8F33AF81616659C002DD7C6 /* InfoPlist.strings */,
				CF4D49911A36334C006AEB70 /* settings.plist */,
			);
			name = "Supporting Files";
			sourceTree = "<group>";
		};
		E8F33B1A161667E2002DD7C6 /* Connection */ = {
			isa = PBXGroup;
			children = (
				E8F33B1E16166822002DD7C6 /* MSClientConnection.h */,
				E8F33B1F16166822002DD7C6 /* MSClientConnection.m */,
				E8F33B2016166822002DD7C6 /* MSTableConnection.h */,
				E8F33B2116166822002DD7C6 /* MSTableConnection.m */,
				E8C44040170BAD49002FC997 /* MSAPIConnection.h */,
				E8C44041170BAD49002FC997 /* MSAPIConnection.m */,
				E8F33B2216166822002DD7C6 /* MSTableRequest.h */,
				E8F33B2316166822002DD7C6 /* MSTableRequest.m */,
				E8C44045170BAD93002FC997 /* MSAPIRequest.h */,
				E8C44046170BAD93002FC997 /* MSAPIRequest.m */,
				870C0C9A199C246700A134DD /* MSSDKFeatures.h */,
				870C0C9B199C246700A134DD /* MSSDKFeatures.m */,
				E87BB01D161A446C008053F9 /* MSURLBuilder.h */,
				E87BB01E161A446C008053F9 /* MSURLBuilder.m */,
				E84CA4CD162369BD009B2588 /* MSUserAgentBuilder.h */,
				E84CA4CE162369BD009B2588 /* MSUserAgentBuilder.m */,
			);
			name = Connection;
			sourceTree = "<group>";
		};
		E8F33B1B161667EC002DD7C6 /* Serialization */ = {
			isa = PBXGroup;
			children = (
				E8EA24BB161CFC5300BE055D /* MSNaiveISODateFormatter.h */,
				E8EA24BC161CFC5300BE055D /* MSNaiveISODateFormatter.m */,
				E8F33B2916166837002DD7C6 /* MSSerializer.h */,
				E8F33B2716166837002DD7C6 /* MSJSONSerializer.h */,
				E8F33B2816166837002DD7C6 /* MSJSONSerializer.m */,
			);
			name = Serialization;
			sourceTree = "<group>";
		};
		E8F33B1C161667F6002DD7C6 /* Query */ = {
			isa = PBXGroup;
			children = (
				E8F33B2B1616684F002DD7C6 /* MSPredicateTranslator.h */,
				E8F33B2C1616684F002DD7C6 /* MSPredicateTranslator.m */,
			);
			name = Query;
			sourceTree = "<group>";
		};
		E8F33B3116166889002DD7C6 /* Connection */ = {
			isa = PBXGroup;
			children = (
				E8EA24BE161CFC6400BE055D /* MSURLbuilderTests.m */,
				E84CA4D5162373E2009B2588 /* MSUserAgentBuilderTests.m */,
			);
			name = Connection;
			sourceTree = "<group>";
		};
		E8F33B321616689A002DD7C6 /* Serialization */ = {
			isa = PBXGroup;
			children = (
				E8F33B36161668DA002DD7C6 /* MSJSONSerializerTests.m */,
			);
			name = Serialization;
			sourceTree = "<group>";
		};
		E8F33B33161668AA002DD7C6 /* Query */ = {
			isa = PBXGroup;
			children = (
				E8F33B38161668E4002DD7C6 /* MSPredicateTranslatorTests.m */,
			);
			name = Query;
			sourceTree = "<group>";
		};
/* End PBXGroup section */

/* Begin PBXHeadersBuildPhase section */
		E8E3790C161F766400C13F00 /* Headers */ = {
			isa = PBXHeadersBuildPhase;
			buildActionMask = 2147483647;
			files = (
				A202C3461AA25F730005A8AE /* MSPushConnection.h in Headers */,
				7929542819B7C793006A3829 /* MSQueryResult.h in Headers */,
				E8E3790D161F769D00C13F00 /* WindowsAzureMobileServices.h in Headers */,
				E84CA4E116272C15009B2588 /* MSLoginController.h in Headers */,
				E8E3790E161F769D00C13F00 /* MSClient.h in Headers */,
				E8E37911161F769D00C13F00 /* MSTable.h in Headers */,
				A24701BD196896F500385DA2 /* MSPushRequest.h in Headers */,
				E8E37910161F769D00C13F00 /* MSQuery.h in Headers */,
				A258890F18A19D0B00962F9A /* MSTableOperation.h in Headers */,
				A258891618A19D0B00962F9A /* MSSyncTable.h in Headers */,
				E8E37912161F769D00C13F00 /* MSUser.h in Headers */,
				A258891418A19D0B00962F9A /* MSSyncContext.h in Headers */,
				A281900418BB2FF5001B14E7 /* MSTableOperationError.h in Headers */,
				E8E37913161F769D00C13F00 /* MSFilter.h in Headers */,
				A2ACD540192322C50012B1ED /* MSCoreDataStore.h in Headers */,
				F3C002341AF7F7450028AB81 /* BlockDefinitions.h in Headers */,
				CF762EC61A1D366E0018C292 /* MSDateOffset.h in Headers */,
				A24701B9196896F500385DA2 /* MSPush.h in Headers */,
				F3EA41DD1B0E63470014B587 /* MSQueuePullOperationInternal.h in Headers */,
				870C0C9C199C246700A134DD /* MSSDKFeatures.h in Headers */,
				E8E3790F161F769D00C13F00 /* MSError.h in Headers */,
				A2C14C6A19105D9F00A58609 /* MSSyncContextReadResult.h in Headers */,
				E8E37914161F769D00C13F00 /* MSClientConnection.h in Headers */,
				E8E37915161F769D00C13F00 /* MSTableConnection.h in Headers */,
				A2818FFC18BB0660001B14E7 /* MSQueuePushOperation.h in Headers */,
				A258891118A19D0B00962F9A /* MSTableOperationInternal.h in Headers */,
				E8E37916161F769D00C13F00 /* MSTableRequest.h in Headers */,
				CF4D49861A2E5C96006AEB70 /* MSQueuePullOperation.h in Headers */,
				E8E37917161F769D00C13F00 /* MSURLBuilder.h in Headers */,
				E8E37918161F769D00C13F00 /* MSNaiveISODateFormatter.h in Headers */,
				E8E37919161F769D00C13F00 /* MSSerializer.h in Headers */,
				E8E3791A161F769D00C13F00 /* MSJSONSerializer.h in Headers */,
				E8E3791B161F769D00C13F00 /* MSPredicateTranslator.h in Headers */,
				E84CA4CF162369BD009B2588 /* MSUserAgentBuilder.h in Headers */,
				E8146642165BE0150038EBE5 /* MSLogin.h in Headers */,
				E8653C0C16559C15002CB440 /* MSLoginView.h in Headers */,
				E8146646165BE2440038EBE5 /* MSLoginSerializer.h in Headers */,
				A258890B18A19D0B00962F9A /* MSOperationQueue.h in Headers */,
				CFAE6E0C1A3B84E400734128 /* MSTableConfigValue.h in Headers */,
				CF1D745B1A5D9CAB0074789F /* MSQueuePurgeOperation.h in Headers */,
				E8C44042170BAD49002FC997 /* MSAPIConnection.h in Headers */,
				A258891518A19D0B00962F9A /* MSSyncContextInternal.h in Headers */,
				E8C44047170BAD93002FC997 /* MSAPIRequest.h in Headers */,
				E8EE7842170CAEDC00C2848F /* MSClientInternal.h in Headers */,
			);
			runOnlyForDeploymentPostprocessing = 0;
		};
/* End PBXHeadersBuildPhase section */

/* Begin PBXNativeTarget section */
		E8F33ADA1616659C002DD7C6 /* WindowsAzureMobileServices */ = {
			isa = PBXNativeTarget;
			buildConfigurationList = E8F33B001616659C002DD7C6 /* Build configuration list for PBXNativeTarget "WindowsAzureMobileServices" */;
			buildPhases = (
				E8F33AD71616659C002DD7C6 /* Sources */,
				E8F33AD81616659C002DD7C6 /* Frameworks */,
				E8E3790C161F766400C13F00 /* Headers */,
				E8F33AD91616659C002DD7C6 /* Copy Files */,
				E8E37A27161FAA9600C13F00 /* ShellScript */,
				CF48157A1A363A330044D898 /* Resources */,
			);
			buildRules = (
			);
			dependencies = (
			);
			name = WindowsAzureMobileServices;
			productName = WindowsAzureMobileServices;
			productReference = E8F33ADB1616659C002DD7C6 /* libWindowsAzureMobileServices.a */;
			productType = "com.apple.product-type.library.static";
		};
		E8F33AEB1616659C002DD7C6 /* WindowsAzureMobileServicesTests */ = {
			isa = PBXNativeTarget;
			buildConfigurationList = E8F33B031616659C002DD7C6 /* Build configuration list for PBXNativeTarget "WindowsAzureMobileServicesTests" */;
			buildPhases = (
				E8F33AE71616659C002DD7C6 /* Sources */,
				E8F33AE81616659C002DD7C6 /* Frameworks */,
				E8F33AE91616659C002DD7C6 /* Resources */,
				E8F33AEA1616659C002DD7C6 /* ShellScript */,
			);
			buildRules = (
			);
			dependencies = (
				E8F33AF31616659C002DD7C6 /* PBXTargetDependency */,
			);
			name = WindowsAzureMobileServicesTests;
			productName = WindowsAzureMobileServicesTests;
			productReference = E8F33AEC1616659C002DD7C6 /* WindowsAzureMobileServicesTests.xctest */;
			productType = "com.apple.product-type.bundle.unit-test";
		};
/* End PBXNativeTarget section */

/* Begin PBXProject section */
		E8F33AD21616659C002DD7C6 /* Project object */ = {
			isa = PBXProject;
			attributes = {
				LastTestingUpgradeCheck = 0510;
				LastUpgradeCheck = 0500;
				ORGANIZATIONNAME = "Windows Azure";
			};
			buildConfigurationList = E8F33AD51616659C002DD7C6 /* Build configuration list for PBXProject "WindowsAzureMobileServices" */;
			compatibilityVersion = "Xcode 3.2";
			developmentRegion = English;
			hasScannedForEncodings = 0;
			knownRegions = (
				en,
			);
			mainGroup = E8F33AD01616659C002DD7C6;
			productRefGroup = E8F33ADC1616659C002DD7C6 /* Products */;
			projectDirPath = "";
			projectRoot = "";
			targets = (
				E8F33ADA1616659C002DD7C6 /* WindowsAzureMobileServices */,
				E8F33AEB1616659C002DD7C6 /* WindowsAzureMobileServicesTests */,
				E8E37977161F8E6B00C13F00 /* Framework */,
			);
		};
/* End PBXProject section */

/* Begin PBXResourcesBuildPhase section */
		CF48157A1A363A330044D898 /* Resources */ = {
			isa = PBXResourcesBuildPhase;
			buildActionMask = 2147483647;
			files = (
			);
			runOnlyForDeploymentPostprocessing = 0;
		};
		E8F33AE91616659C002DD7C6 /* Resources */ = {
			isa = PBXResourcesBuildPhase;
			buildActionMask = 2147483647;
			files = (
				A28224B4192AD00E00EF8743 /* CoreDataTestModel.xcdatamodeld in Resources */,
				CF4D49921A363537006AEB70 /* settings.plist in Resources */,
				E8F33AFA1616659C002DD7C6 /* InfoPlist.strings in Resources */,
			);
			runOnlyForDeploymentPostprocessing = 0;
		};
/* End PBXResourcesBuildPhase section */

/* Begin PBXShellScriptBuildPhase section */
		E8E3797D161F8ED900C13F00 /* ShellScript */ = {
			isa = PBXShellScriptBuildPhase;
			buildActionMask = 2147483647;
			files = (
			);
			inputPaths = (
			);
			outputPaths = (
			);
			runOnlyForDeploymentPostprocessing = 0;
			shellPath = /bin/sh;
			shellScript = "set -e\n\n# Don't call this script from this script\nif [[ ${WAMS_BUILDING:0} ]]; then\n    exit 0\nfi\nexport WAMS_BUILDING=1\n\n# Set some variables\nOUTPUT=${BUILT_PRODUCTS_DIR}\nWAMS=\"WindowsAzureMobileServices\"\nWAMS_FRAMEWORK=\"${WAMS}.framework\"\nWAMS_LIB=\"lib${WAMS}.a\"\n\n# Determine whether device or simulator and the version of the SDK \nif [[ ! \"$SDK_NAME\" =~ ([A-Za-z]+)([0-9]+.*$) ]]; then\n    echo \"Unsupported SDK: $SDK-NAME\"\n    exit 1\nfi\n\n# Determine the other (device/simulator) and arch\nif [[ ${BASH_REMATCH[1]} == \"iphoneos\" ]]; then\n    OTHER_SDK=iphonesimulator${BASH_REMATCH[2]}\n    OTHER_OUTPUT=${BUILD_DIR}/${CONFIGURATION}-iphonesimulator\n    OTHER_TEMP_OUTPUT=${PROJECT_TEMP_DIR}/${CONFIGURATION}-iphonesimulator\n    OTHER_ARCH=\"i386 x86_64\"\nelse\n    OTHER_SDK=iphoneos${BASH_REMATCH[2]}\n    OTHER_OUTPUT=${BUILD_DIR}/${CONFIGURATION}-iphoneos\n    OTHER_TEMP_OUTPUT=${PROJECT_TEMP_DIR}/${CONFIGURATION}-iphoneos\n    OTHER_ARCH=\"arm64 armv7 armv7s\"\nfi\n\n# Build the other library\nxcodebuild -project \"${PROJECT_FILE_PATH}\" -target \"${TARGET_NAME}\" -configuration \"${CONFIGURATION}\" -sdk ${OTHER_SDK} BUILD_DIR=\"${BUILD_DIR}\" CONFIGURATION_TEMP_DIR=\"${OTHER_TEMP_OUTPUT}\" ARCHS=\"${OTHER_ARCH}\" $ACTION\n\n# Merge the libraries with lipo for both output dirs\nlipo -create \"${OUTPUT}/${WAMS_LIB}\" \"${OTHER_OUTPUT}/${WAMS_LIB}\" -output \"${OUTPUT}/${WAMS_FRAMEWORK}/Versions/A/${WAMS}\"\nlipo -create \"${OUTPUT}/${WAMS_LIB}\" \"${OTHER_OUTPUT}/${WAMS_LIB}\" -output \"${OTHER_OUTPUT}/${WAMS_FRAMEWORK}/Versions/A/${WAMS}\"";
		};
		E8E37A27161FAA9600C13F00 /* ShellScript */ = {
			isa = PBXShellScriptBuildPhase;
			buildActionMask = 2147483647;
			files = (
			);
			inputPaths = (
			);
			outputPaths = (
			);
			runOnlyForDeploymentPostprocessing = 0;
			shellPath = /bin/sh;
			shellScript = "# Exit immediately on any errors\nset -e\n\n# Set some variables\nOUTPUT=${BUILT_PRODUCTS_DIR}\nWAMS=\"WindowsAzureMobileServices\"\nWAMS_FRAMEWORK=\"${WAMS}.framework\"\nWAMS_LIB=\"lib${WAMS}.a\"\nHEADERS=\"Headers\"\n\n# Create the needed directories for the framework\nmkdir -p \"${OUTPUT}/${WAMS_FRAMEWORK}/Versions/A\"\nmkdir -p \"${OUTPUT}/${WAMS_FRAMEWORK}/Versions/A/Headers\"\n\n# Add the headers and lib to the framework\ncp -a \"${OUTPUT}/${HEADERS}/\" \"${OUTPUT}/${WAMS_FRAMEWORK}/Versions/A/Headers\"\nlipo -create \"${OUTPUT}/${WAMS_LIB}\" -output \"${OUTPUT}/${WAMS_FRAMEWORK}/Versions/A/${WAMS}\"\n\n# Set up the links to complete the framework\nln -sf Versions/Current/Headers \"${OUTPUT}/${WAMS_FRAMEWORK}/Headers\"\nln -sf \"Versions/Current/${WAMS}\" \"${OUTPUT}/${WAMS_FRAMEWORK}/${WAMS}\"\nln -sf A \"${OUTPUT}/${WAMS_FRAMEWORK}/Versions/Current\"";
		};
		E8F33AEA1616659C002DD7C6 /* ShellScript */ = {
			isa = PBXShellScriptBuildPhase;
			buildActionMask = 2147483647;
			files = (
			);
			inputPaths = (
			);
			outputPaths = (
			);
			runOnlyForDeploymentPostprocessing = 0;
			shellPath = /bin/sh;
			shellScript = "# Run the unit tests in this test bundle.\n\"${SYSTEM_DEVELOPER_DIR}/Tools/RunUnitTests\"\n";
		};
/* End PBXShellScriptBuildPhase section */

/* Begin PBXSourcesBuildPhase section */
		E8F33AD71616659C002DD7C6 /* Sources */ = {
			isa = PBXSourcesBuildPhase;
			buildActionMask = 2147483647;
			files = (
				CF762EC91A1D37A40018C292 /* MSDateOffset.m in Sources */,
				E8F33B15161667CE002DD7C6 /* MSClient.m in Sources */,
				A258890C18A19D0B00962F9A /* MSOperationQueue.m in Sources */,
				E8F33B16161667CE002DD7C6 /* MSError.m in Sources */,
				7929542919B7C793006A3829 /* MSQueryResult.m in Sources */,
				E8F33B17161667CE002DD7C6 /* MSQuery.m in Sources */,
				E8F33B18161667CE002DD7C6 /* MSTable.m in Sources */,
				A25888F918A19CBA00962F9A /* MSSyncContext.m in Sources */,
				CF4D498A1A2E5CF8006AEB70 /* MSQueuePullOperation.m in Sources */,
				E8F33B19161667CE002DD7C6 /* MSUser.m in Sources */,
				E8F33B2416166822002DD7C6 /* MSClientConnection.m in Sources */,
				A202C3471AA25F730005A8AE /* MSPushConnection.m in Sources */,
				870C0C9D199C246700A134DD /* MSSDKFeatures.m in Sources */,
				A281900518BB2FF5001B14E7 /* MSTableOperationError.m in Sources */,
				E8F33B2516166822002DD7C6 /* MSTableConnection.m in Sources */,
				E8F33B2616166822002DD7C6 /* MSTableRequest.m in Sources */,
				E8F33B2A16166837002DD7C6 /* MSJSONSerializer.m in Sources */,
				E8F33B2F1616684F002DD7C6 /* MSPredicateTranslator.m in Sources */,
				A258891018A19D0B00962F9A /* MSTableOperation.m in Sources */,
				A258891718A19D0B00962F9A /* MSSyncTable.m in Sources */,
				E87BB01F161A446C008053F9 /* MSURLBuilder.m in Sources */,
				E8EA24BD161CFC5300BE055D /* MSNaiveISODateFormatter.m in Sources */,
				A24701BE196896F500385DA2 /* MSPushRequest.m in Sources */,
				E84CA4D0162369BD009B2588 /* MSUserAgentBuilder.m in Sources */,
				E8653C0D16559C15002CB440 /* MSLoginView.m in Sources */,
				E8146643165BE0150038EBE5 /* MSLogin.m in Sources */,
				A2C14C6B19105D9F00A58609 /* MSSyncContextReadResult.m in Sources */,
				E8146647165BE2440038EBE5 /* MSLoginSerializer.m in Sources */,
				E814664B165C07EB0038EBE5 /* MSLoginController.m in Sources */,
				A2ACD541192322C50012B1ED /* MSCoreDataStore.m in Sources */,
				E8C44043170BAD49002FC997 /* MSAPIConnection.m in Sources */,
				E8C44048170BAD93002FC997 /* MSAPIRequest.m in Sources */,
				CF4D498C1A3253E2006AEB70 /* MSTestWaiter.m in Sources */,
				CF1D74591A5D85C60074789F /* MSQueuePurgeOperation.m in Sources */,
				A2818FFD18BB0660001B14E7 /* MSQueuePushOperation.m in Sources */,
				CFAE6E0A1A3B84D700734128 /* MSTableConfigValue.m in Sources */,
				A24701BA196896F500385DA2 /* MSPush.m in Sources */,
			);
			runOnlyForDeploymentPostprocessing = 0;
		};
		E8F33AE71616659C002DD7C6 /* Sources */ = {
			isa = PBXSourcesBuildPhase;
			buildActionMask = 2147483647;
			files = (
				A24701CB196897C100385DA2 /* MSMultiRequestTestFilter.m in Sources */,
				E8F33B3C16166945002DD7C6 /* WindowsAzureMobileServicesFunctionalTests.m in Sources */,
				A214410C182631A500C2E762 /* MSTableFuncTests.m in Sources */,
				A232CCA21AC8FDE800E15D3A /* MSTableOperationErrorTests.m in Sources */,
				E8F33B3D1616694C002DD7C6 /* MSQueryTests.m in Sources */,
				E8F33B3E16166956002DD7C6 /* MSJSONSerializerTests.m in Sources */,
				A258891F18A1A30500962F9A /* MSOfflinePassthroughHelper.m in Sources */,
				7929542A19B7C793006A3829 /* MSQueryResult.m in Sources */,
				E8F33B3F1616695E002DD7C6 /* MSPredicateTranslatorTests.m in Sources */,
				A2ADF7E91914481B0078BB16 /* MSTableOperationTests.m in Sources */,
				A258891E18A1A30000962F9A /* MSSyncTableTests.m in Sources */,
				E87BB01C161A28FC008053F9 /* MSClientTests.m in Sources */,
				E87BB022161B57C8008053F9 /* MSUserTests.m in Sources */,
				E87BB025161B5A4D008053F9 /* MSTableTests.m in Sources */,
				E8EA24C0161CFCF400BE055D /* MSURLbuilderTests.m in Sources */,
				A24701C6196897A700385DA2 /* MSPushTests.m in Sources */,
				A28224B3192ACFB700EF8743 /* CoreDataTestModel.xcdatamodeld in Sources */,
				E8E37904161E2FC500C13F00 /* MSTestFilter.m in Sources */,
				A22CF3731825914700660C79 /* MSTable+MSTableTestUtilities.m in Sources */,
				E8E37907161F4D0D00C13F00 /* MSFilterTest.m in Sources */,
				A232CCA31AC9C86D00E15D3A /* TodoItem.m in Sources */,
				A295B2B3192AB2040067562E /* MSCoreDataStoreTests.m in Sources */,
				A29F44A31953CBF30063C0C1 /* MSCoreDataStore+TestHelper.m in Sources */,
				E84CA4D6162373E2009B2588 /* MSUserAgentBuilderTests.m in Sources */,
			);
			runOnlyForDeploymentPostprocessing = 0;
		};
/* End PBXSourcesBuildPhase section */

/* Begin PBXTargetDependency section */
		E8E3797C161F8EB400C13F00 /* PBXTargetDependency */ = {
			isa = PBXTargetDependency;
			target = E8F33ADA1616659C002DD7C6 /* WindowsAzureMobileServices */;
			targetProxy = E8E3797B161F8EB400C13F00 /* PBXContainerItemProxy */;
		};
		E8F33AF31616659C002DD7C6 /* PBXTargetDependency */ = {
			isa = PBXTargetDependency;
			target = E8F33ADA1616659C002DD7C6 /* WindowsAzureMobileServices */;
			targetProxy = E8F33AF21616659C002DD7C6 /* PBXContainerItemProxy */;
		};
/* End PBXTargetDependency section */

/* Begin PBXVariantGroup section */
		E8F33AF81616659C002DD7C6 /* InfoPlist.strings */ = {
			isa = PBXVariantGroup;
			children = (
				E8F33AF91616659C002DD7C6 /* en */,
			);
			name = InfoPlist.strings;
			sourceTree = "<group>";
		};
/* End PBXVariantGroup section */

/* Begin XCBuildConfiguration section */
		E8E37979161F8E6B00C13F00 /* Debug */ = {
			isa = XCBuildConfiguration;
			buildSettings = {
				DYLIB_COMPATIBILITY_VERSION = 1;
				DYLIB_CURRENT_VERSION = 1;
				PRODUCT_NAME = "$(TARGET_NAME)";
			};
			name = Debug;
		};
		E8E3797A161F8E6B00C13F00 /* Release */ = {
			isa = XCBuildConfiguration;
			buildSettings = {
				DYLIB_COMPATIBILITY_VERSION = 1;
				DYLIB_CURRENT_VERSION = 1;
				PRODUCT_NAME = "$(TARGET_NAME)";
			};
			name = Release;
		};
		E8F33AFE1616659C002DD7C6 /* Debug */ = {
			isa = XCBuildConfiguration;
			buildSettings = {
				ALWAYS_SEARCH_USER_PATHS = NO;
				CLANG_CXX_LANGUAGE_STANDARD = "gnu++0x";
				CLANG_ENABLE_OBJC_ARC = YES;
				CLANG_WARN_BOOL_CONVERSION = YES;
				CLANG_WARN_CONSTANT_CONVERSION = YES;
				CLANG_WARN_EMPTY_BODY = YES;
				CLANG_WARN_ENUM_CONVERSION = YES;
				CLANG_WARN_INT_CONVERSION = YES;
				CLANG_WARN__DUPLICATE_METHOD_MATCH = YES;
				COPY_PHASE_STRIP = NO;
				CURRENT_PROJECT_VERSION = 1;
				GCC_C_LANGUAGE_STANDARD = gnu99;
				GCC_DYNAMIC_NO_PIC = NO;
				GCC_OPTIMIZATION_LEVEL = 0;
				GCC_PREPROCESSOR_DEFINITIONS = (
					"DEBUG=1",
					"$(inherited)",
				);
				GCC_SYMBOLS_PRIVATE_EXTERN = NO;
				GCC_VERSION = com.apple.compilers.llvm.clang.1_0;
				GCC_WARN_64_TO_32_BIT_CONVERSION = YES;
				GCC_WARN_ABOUT_RETURN_TYPE = YES;
				GCC_WARN_UNDECLARED_SELECTOR = YES;
				GCC_WARN_UNINITIALIZED_AUTOS = YES;
				GCC_WARN_UNUSED_FUNCTION = YES;
				GCC_WARN_UNUSED_VARIABLE = YES;
				ONLY_ACTIVE_ARCH = YES;
				SDKROOT = iphoneos;
				VERSIONING_SYSTEM = "";
				VERSION_INFO_PREFIX = "";
			};
			name = Debug;
		};
		E8F33AFF1616659C002DD7C6 /* Release */ = {
			isa = XCBuildConfiguration;
			buildSettings = {
				ALWAYS_SEARCH_USER_PATHS = NO;
				ARCHS = "$(ARCHS_STANDARD_INCLUDING_64_BIT)";
				CLANG_CXX_LANGUAGE_STANDARD = "gnu++0x";
				CLANG_ENABLE_OBJC_ARC = YES;
				CLANG_WARN_BOOL_CONVERSION = YES;
				CLANG_WARN_CONSTANT_CONVERSION = YES;
				CLANG_WARN_EMPTY_BODY = YES;
				CLANG_WARN_ENUM_CONVERSION = YES;
				CLANG_WARN_INT_CONVERSION = YES;
				CLANG_WARN__DUPLICATE_METHOD_MATCH = YES;
				COPY_PHASE_STRIP = YES;
				CURRENT_PROJECT_VERSION = 1;
				GCC_C_LANGUAGE_STANDARD = gnu99;
				GCC_VERSION = com.apple.compilers.llvm.clang.1_0;
				GCC_WARN_64_TO_32_BIT_CONVERSION = YES;
				GCC_WARN_ABOUT_RETURN_TYPE = YES;
				GCC_WARN_UNDECLARED_SELECTOR = YES;
				GCC_WARN_UNINITIALIZED_AUTOS = YES;
				GCC_WARN_UNUSED_FUNCTION = YES;
				GCC_WARN_UNUSED_VARIABLE = YES;
				SDKROOT = iphoneos;
				VALIDATE_PRODUCT = YES;
				VERSIONING_SYSTEM = "";
				VERSION_INFO_PREFIX = "";
			};
			name = Release;
		};
		E8F33B011616659C002DD7C6 /* Debug */ = {
			isa = XCBuildConfiguration;
			buildSettings = {
				COPY_PHASE_STRIP = NO;
				CURRENT_PROJECT_VERSION = 1;
				DEAD_CODE_STRIPPING = NO;
				DSTROOT = /tmp/WindowsAzureMobileServices.dst;
				GCC_PRECOMPILE_PREFIX_HEADER = YES;
				GCC_PREFIX_HEADER = "src/WindowsAzureMobileServices-Prefix.pch";
				OTHER_LDFLAGS = "-ObjC";
				PRODUCT_NAME = "$(TARGET_NAME)";
				PUBLIC_HEADERS_FOLDER_PATH = headers;
				SKIP_INSTALL = YES;
				STRIP_STYLE = "non-global";
				VERSIONING_SYSTEM = "apple-generic";
				VERSION_INFO_PREFIX = "";
			};
			name = Debug;
		};
		E8F33B021616659C002DD7C6 /* Release */ = {
			isa = XCBuildConfiguration;
			buildSettings = {
				COPY_PHASE_STRIP = NO;
				CURRENT_PROJECT_VERSION = 1;
				DEAD_CODE_STRIPPING = NO;
				DSTROOT = /tmp/WindowsAzureMobileServices.dst;
				GCC_PRECOMPILE_PREFIX_HEADER = YES;
				GCC_PREFIX_HEADER = "src/WindowsAzureMobileServices-Prefix.pch";
				OTHER_LDFLAGS = "-ObjC";
				PRODUCT_NAME = "$(TARGET_NAME)";
				PUBLIC_HEADERS_FOLDER_PATH = headers;
				SKIP_INSTALL = YES;
				STRIP_STYLE = "non-global";
				VERSIONING_SYSTEM = "apple-generic";
				VERSION_INFO_PREFIX = "";
			};
			name = Release;
		};
		E8F33B041616659C002DD7C6 /* Debug */ = {
			isa = XCBuildConfiguration;
			buildSettings = {
				FRAMEWORK_SEARCH_PATHS = (
					"\"$(SDKROOT)/Developer/Library/Frameworks\"",
					"\"$(DEVELOPER_LIBRARY_DIR)/Frameworks\"",
					"$(inherited)",
				);
				GCC_PRECOMPILE_PREFIX_HEADER = YES;
				GCC_PREFIX_HEADER = "src/WindowsAzureMobileServices-Prefix.pch";
				INFOPLIST_FILE = "test/WindowsAzureMobileServicesTests-Info.plist";
				PRODUCT_NAME = "$(TARGET_NAME)";
			};
			name = Debug;
		};
		E8F33B051616659C002DD7C6 /* Release */ = {
			isa = XCBuildConfiguration;
			buildSettings = {
				FRAMEWORK_SEARCH_PATHS = (
					"\"$(SDKROOT)/Developer/Library/Frameworks\"",
					"\"$(DEVELOPER_LIBRARY_DIR)/Frameworks\"",
					"$(inherited)",
				);
				GCC_PRECOMPILE_PREFIX_HEADER = YES;
				GCC_PREFIX_HEADER = "src/WindowsAzureMobileServices-Prefix.pch";
				INFOPLIST_FILE = "test/WindowsAzureMobileServicesTests-Info.plist";
				PRODUCT_NAME = "$(TARGET_NAME)";
			};
			name = Release;
		};
/* End XCBuildConfiguration section */

/* Begin XCConfigurationList section */
		E8E37978161F8E6B00C13F00 /* Build configuration list for PBXAggregateTarget "Framework" */ = {
			isa = XCConfigurationList;
			buildConfigurations = (
				E8E37979161F8E6B00C13F00 /* Debug */,
				E8E3797A161F8E6B00C13F00 /* Release */,
			);
			defaultConfigurationIsVisible = 0;
			defaultConfigurationName = Release;
		};
		E8F33AD51616659C002DD7C6 /* Build configuration list for PBXProject "WindowsAzureMobileServices" */ = {
			isa = XCConfigurationList;
			buildConfigurations = (
				E8F33AFE1616659C002DD7C6 /* Debug */,
				E8F33AFF1616659C002DD7C6 /* Release */,
			);
			defaultConfigurationIsVisible = 0;
			defaultConfigurationName = Release;
		};
		E8F33B001616659C002DD7C6 /* Build configuration list for PBXNativeTarget "WindowsAzureMobileServices" */ = {
			isa = XCConfigurationList;
			buildConfigurations = (
				E8F33B011616659C002DD7C6 /* Debug */,
				E8F33B021616659C002DD7C6 /* Release */,
			);
			defaultConfigurationIsVisible = 0;
			defaultConfigurationName = Release;
		};
		E8F33B031616659C002DD7C6 /* Build configuration list for PBXNativeTarget "WindowsAzureMobileServicesTests" */ = {
			isa = XCConfigurationList;
			buildConfigurations = (
				E8F33B041616659C002DD7C6 /* Debug */,
				E8F33B051616659C002DD7C6 /* Release */,
			);
			defaultConfigurationIsVisible = 0;
			defaultConfigurationName = Release;
		};
/* End XCConfigurationList section */

/* Begin XCVersionGroup section */
		A28224B1192ACFB700EF8743 /* CoreDataTestModel.xcdatamodeld */ = {
			isa = XCVersionGroup;
			children = (
				A28224B2192ACFB700EF8743 /* CoreDataTestModel.xcdatamodel */,
			);
			currentVersion = A28224B2192ACFB700EF8743 /* CoreDataTestModel.xcdatamodel */;
			path = CoreDataTestModel.xcdatamodeld;
			sourceTree = "<group>";
			versionGroupType = wrapper.xcdatamodel;
		};
/* End XCVersionGroup section */
	};
	rootObject = E8F33AD21616659C002DD7C6 /* Project object */;
}<|MERGE_RESOLUTION|>--- conflicted
+++ resolved
@@ -134,11 +134,8 @@
 		E8F33B3D1616694C002DD7C6 /* MSQueryTests.m in Sources */ = {isa = PBXBuildFile; fileRef = E8F33B3A161668ED002DD7C6 /* MSQueryTests.m */; };
 		E8F33B3E16166956002DD7C6 /* MSJSONSerializerTests.m in Sources */ = {isa = PBXBuildFile; fileRef = E8F33B36161668DA002DD7C6 /* MSJSONSerializerTests.m */; };
 		E8F33B3F1616695E002DD7C6 /* MSPredicateTranslatorTests.m in Sources */ = {isa = PBXBuildFile; fileRef = E8F33B38161668E4002DD7C6 /* MSPredicateTranslatorTests.m */; };
-<<<<<<< HEAD
+		F3EA41DD1B0E63470014B587 /* MSQueuePullOperationInternal.h in Headers */ = {isa = PBXBuildFile; fileRef = F3EA41DC1B0E62F40014B587 /* MSQueuePullOperationInternal.h */; };
 		F3C002341AF7F7450028AB81 /* BlockDefinitions.h in Headers */ = {isa = PBXBuildFile; fileRef = F3C002331AF7F7450028AB81 /* BlockDefinitions.h */; settings = {ATTRIBUTES = (Public, ); }; };
-=======
-		F3EA41DD1B0E63470014B587 /* MSQueuePullOperationInternal.h in Headers */ = {isa = PBXBuildFile; fileRef = F3EA41DC1B0E62F40014B587 /* MSQueuePullOperationInternal.h */; };
->>>>>>> 7c37f600
 /* End PBXBuildFile section */
 
 /* Begin PBXContainerItemProxy section */
@@ -293,11 +290,8 @@
 		E8F33B36161668DA002DD7C6 /* MSJSONSerializerTests.m */ = {isa = PBXFileReference; fileEncoding = 4; lastKnownFileType = sourcecode.c.objc; path = MSJSONSerializerTests.m; sourceTree = "<group>"; };
 		E8F33B38161668E4002DD7C6 /* MSPredicateTranslatorTests.m */ = {isa = PBXFileReference; fileEncoding = 4; lastKnownFileType = sourcecode.c.objc; path = MSPredicateTranslatorTests.m; sourceTree = "<group>"; };
 		E8F33B3A161668ED002DD7C6 /* MSQueryTests.m */ = {isa = PBXFileReference; fileEncoding = 4; lastKnownFileType = sourcecode.c.objc; path = MSQueryTests.m; sourceTree = "<group>"; };
-<<<<<<< HEAD
+		F3EA41DC1B0E62F40014B587 /* MSQueuePullOperationInternal.h */ = {isa = PBXFileReference; lastKnownFileType = sourcecode.c.h; path = MSQueuePullOperationInternal.h; sourceTree = "<group>"; };
 		F3C002331AF7F7450028AB81 /* BlockDefinitions.h */ = {isa = PBXFileReference; fileEncoding = 4; lastKnownFileType = sourcecode.c.h; path = BlockDefinitions.h; sourceTree = "<group>"; };
-=======
-		F3EA41DC1B0E62F40014B587 /* MSQueuePullOperationInternal.h */ = {isa = PBXFileReference; lastKnownFileType = sourcecode.c.h; path = MSQueuePullOperationInternal.h; sourceTree = "<group>"; };
->>>>>>> 7c37f600
 /* End PBXFileReference section */
 
 /* Begin PBXFrameworksBuildPhase section */
