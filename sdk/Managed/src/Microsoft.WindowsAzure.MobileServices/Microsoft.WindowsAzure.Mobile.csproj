﻿<?xml version="1.0" encoding="utf-8"?>
<Project ToolsVersion="4.0" DefaultTargets="Build" xmlns="http://schemas.microsoft.com/developer/msbuild/2003">
  <Import Project="$([MSBuild]::GetDirectoryNameOfFileAbove($(MSBuildThisFileDirectory),Microsoft.WindowsAzure.Mobile.Build.msbuild))\tools\Microsoft.WindowsAzure.Mobile.Build.settings.targets" Condition="$(CmdLine) != ''" />
  <Import Project="$(MSBuildExtensionsPath)\$(MSBuildToolsVersion)\Microsoft.Common.props" Condition="Exists('$(MSBuildExtensionsPath)\$(MSBuildToolsVersion)\Microsoft.Common.props')" />
  <PropertyGroup>
    <DefaultLanguage>en-US</DefaultLanguage>
    <MinimumVisualStudioVersion>11.0</MinimumVisualStudioVersion>
    <Configuration Condition=" '$(Configuration)' == '' ">Debug</Configuration>
    <OutputPath Condition=" '$(OutputPath)' == '' ">bin\$(Configuration)</OutputPath>
    <Platform Condition=" '$(Platform)' == '' ">AnyCPU</Platform>
    <ProjectGuid>{75557793-E36E-4190-8714-5BD2665859FB}</ProjectGuid>
    <OutputType>Library</OutputType>
    <AppDesignerFolder>Properties</AppDesignerFolder>
    <RootNamespace>Microsoft.WindowsAzure.MobileServices</RootNamespace>
    <AssemblyName>Microsoft.WindowsAzure.Mobile</AssemblyName>
    <TargetFrameworkVersion>v4.5</TargetFrameworkVersion>
    <TargetFrameworkProfile>Profile259</TargetFrameworkProfile>
    <FileAlignment>512</FileAlignment>
    <ProjectTypeGuids>{786C830F-07A1-408B-BD7F-6EE04809D6DB};{FAE04EC0-301F-11D3-BF4B-00C04F79EFBC}</ProjectTypeGuids>
    <SolutionDir Condition="$(SolutionDir) == '' Or $(SolutionDir) == '*Undefined*'">..\..\</SolutionDir>
    <RestorePackages>true</RestorePackages>
  </PropertyGroup>
  <PropertyGroup Condition=" '$(Configuration)|$(Platform)' == 'Debug|AnyCPU' ">
    <DebugSymbols>true</DebugSymbols>
    <DebugType>full</DebugType>
    <Optimize>false</Optimize>
    <DefineConstants>DEBUG;TRACE</DefineConstants>
    <ErrorReport>prompt</ErrorReport>
    <WarningLevel>4</WarningLevel>
    <DocumentationFile>
    </DocumentationFile>
    <RunCodeAnalysis>true</RunCodeAnalysis>
    <CodeAnalysisAdditionalOptions>
      /assemblyCompareMode:StrongNameIgnoringVersion
    </CodeAnalysisAdditionalOptions>
  </PropertyGroup>
  <PropertyGroup Condition=" '$(Configuration)|$(Platform)' == 'Release|AnyCPU' ">
    <DebugType>pdbonly</DebugType>
    <Optimize>true</Optimize>
    <DefineConstants>TRACE</DefineConstants>
    <ErrorReport>prompt</ErrorReport>
    <WarningLevel>4</WarningLevel>
    <DocumentationFile>$(OutputPath)\Microsoft.WindowsAzure.Mobile.xml</DocumentationFile>
  </PropertyGroup>
  <ItemGroup>
    <Compile Include="Authentication\MobileServiceTokenAuthentication.cs" />
    <Compile Include="Collections\MobileServiceCollection.cs" />
    <Compile Include="Collections\MobileServiceCollectionEventArgs.cs" />
    <Compile Include="EnumValueAttribute.cs" />
    <Compile Include="Exceptions\MobileServiceConflictException.cs" />
    <Compile Include="Exceptions\MobileServiceInvalidOperationException.cs" />
    <Compile Include="Exceptions\MobileServicePreconditionFailedException.cs" />
    <Compile Include="Exceptions\MobileServiceLocalStoreException.cs" />
    <Compile Include="Exceptions\MobileServiceODataException.cs" />
    <Compile Include="Exceptions\MobileServicePushAbortException.cs" />
    <Compile Include="Extensions\ExceptionExtensions.cs" />
    <Compile Include="Extensions\IDictionaryExtensions.cs" />
    <Compile Include="Extensions\JTokenExtensions.cs" />
    <Compile Include="Extensions\MobileServiceClientExtensions.cs" />
    <Compile Include="Extensions\MobileServiceCollectionExtensions.cs" />
<<<<<<< HEAD
    <Compile Include="Extensions\MobileServiceLocalStoreExtensions.cs" />
    <Compile Include="Extensions\MobileServiceSyncContextExtensions.cs" />
    <Compile Include="Extensions\MobileServiceSyncTableExtensions.cs" />
=======
    <Compile Include="Extensions\MobileServiceTableExtensions.cs" />
>>>>>>> 0ae965b3
    <Compile Include="Extensions\StringExtensions.cs" />
    <Compile Include="Extensions\TypeExtensions.cs" />
    <Compile Include="Http\HttpUtility.cs" />
    <Compile Include="Http\LinkHeaderValue.cs" />
    <Compile Include="Http\MobileServiceHttpResponse.cs" />
    <Compile Include="IMobileServiceClient.cs" />
    <Compile Include="Authentication\MobileServiceAuthentication.cs" />
    <Compile Include="Authentication\MobileServiceAuthenticationProvider.cs" />
    <Compile Include="MobileServiceClient.cs" />
    <Compile Include="MobileServiceFeatures.cs" />
    <Compile Include="MobileServiceUser.cs" />
    <Compile Include="Platform\IApplicationStorage.cs" />
    <Compile Include="Platform\IPushUtility.cs" />
    <Compile Include="Platform\IExpressionUtility.cs" />
    <Compile Include="Platform\IPlatform.cs" />
    <Compile Include="Platform\IPlatformInformation.cs" />
    <Compile Include="Http\MobileServiceHttpClient.cs" />
    <Compile Include="Platform\Platform.cs" />
    <Compile Include="Properties\AssemblyInfo.cs" />
    <Compile Include="Push\ILocalStorageManager.cs" />
    <Compile Include="Push\LocalStorageManager.cs" />
    <Compile Include="Push\PushHttpClient.cs" />
    <Compile Include="Push\Registration.cs" />
    <Compile Include="Push\RegistrationClassConverter.cs" />
    <Compile Include="Push\RegistrationManager.cs" />
    <Compile Include="Push\StoredRegistrationEntry.cs" />
    <Compile Include="Resources.Designer.cs">
      <AutoGen>True</AutoGen>
      <DesignTime>True</DesignTime>
      <DependentUpon>Resources.resx</DependentUpon>
    </Compile>
    <Compile Include="Table\MobileServiceSystemColumns.cs" />
<<<<<<< HEAD
=======
    <Compile Include="Table\MobileServiceSystemProperties.cs" />
    <Compile Include="Table\Query\IQueryResultEnumerable.cs" />
>>>>>>> 0ae965b3
    <Compile Include="Table\Query\Linq\FilterBuildingExpressionVisitor.cs" />
    <Compile Include="Table\Query\Linq\IMobileServiceTableQuery.cs" />
    <Compile Include="Table\Query\Linq\MemberInfoKey.cs" />
    <Compile Include="Table\Query\Linq\MobileServiceTableQuery.cs" />
    <Compile Include="Table\Query\Linq\MobileServiceTableQueryProvider.cs" />
    <Compile Include="Table\Query\Linq\MobileServiceTableQueryTranslator.cs" />
<<<<<<< HEAD
    <Compile Include="Table\Query\OData\BinaryOperatorKind.cs" />
    <Compile Include="Table\Query\OData\BinaryOperatorNode.cs" />
    <Compile Include="Table\Query\OData\ConstantNode.cs" />
    <Compile Include="Table\Query\OData\ConvertNode.cs" />
    <Compile Include="Table\Query\OData\ODataExpressionLexer.cs" />
    <Compile Include="Table\Query\OData\QueryNode.cs" />
    <Compile Include="Table\Query\OData\QueryNodeVisitor.cs" />
    <Compile Include="Table\Query\OData\MemberAccessNode.cs" />
    <Compile Include="Table\Query\OData\FunctionCallNode.cs" />
    <Compile Include="Table\Query\OData\QueryNodeKind.cs" />
    <Compile Include="Table\Query\OData\ODataExpressionParser.cs" />
    <Compile Include="Table\Query\OData\ODataExpressionVisitor.cs" />
    <Compile Include="Table\Query\OData\QueryToken.cs" />
    <Compile Include="Table\Query\OData\QueryTokenKind.cs" />
    <Compile Include="Table\Query\OData\UnaryOperatorKind.cs" />
    <Compile Include="Table\Query\OData\UnaryOperatorNode.cs" />
    <Compile Include="Table\Query\OData\OrderByDirection.cs" />
    <Compile Include="Table\Query\OData\OrderByNode.cs" />
    <Compile Include="Table\Query\QueryResult.cs" />
    <Compile Include="Table\Serialization\DeletedAttribute.cs" />
    <Compile Include="Table\Sync\IMobileServiceLocalStore.cs" />
    <Compile Include="Table\Sync\MobileServiceLocalStore.cs" />
    <Compile Include="Table\Sync\MobileServicePushStatus.cs" />
    <Compile Include="Table\Sync\MobileServiceSyncHandler.cs" />
    <Compile Include="Table\Sync\IMobileServiceSyncContext.cs" />
    <Compile Include="Table\Sync\IMobileServiceSyncTable.cs" />
    <Compile Include="Table\Sync\IMobileServiceSyncTable.Generic.cs" />
    <Compile Include="Table\MobileServiceSystemProperties.cs" />
=======
    <Compile Include="Table\Query\ODataOptions.cs" />
    <Compile Include="Table\Query\QueryResult.cs" />
>>>>>>> 0ae965b3
    <Compile Include="Table\Serialization\UpdatedAtAttribute.cs" />
    <Compile Include="Table\Serialization\CreatedAtAttribute.cs" />
    <Compile Include="Table\Serialization\VersionAttribute.cs" />
    <Compile Include="Table\Serialization\ISystemPropertyAttribute.cs" />
    <Compile Include="Table\IMobileServiceTable.cs" />
    <Compile Include="Table\IMobileServiceTable.Generic.cs" />
    <Compile Include="Table\MobileServiceTable.cs" />
    <Compile Include="Table\MobileServiceTable.Generic.cs" />
    <Compile Include="MobileServiceUrlBuilder.cs" />
    <Compile Include="Table\Query\ITotalCountProvider.cs" />
    <Compile Include="Table\Query\MobileServiceTableQueryDescription.cs" />
    <Compile Include="Table\Query\QueryResultEnumerable.cs" />
    <Compile Include="Table\Query\QueryResultList.cs" />
    <Compile Include="Table\Serialization\DataTableAttribute.cs" />
    <Compile Include="Table\Serialization\MobileServiceContractResolver.cs" />
    <Compile Include="Table\Serialization\MobileServiceSerializer.cs" />
    <Compile Include="Table\Serialization\MobileServiceJsonSerializerSettings.cs" />
    <Compile Include="Table\Serialization\MobileServicePrecisionCheckConverter.cs" />
    <Compile Include="Table\Serialization\MobileServiceIsoDateTimeConverter.cs" />
    <Compile Include="Table\Sync\MobileServiceSyncSettingsManager.cs" />
    <Compile Include="Table\Sync\Queue\Actions\SyncAction.cs" />
    <Compile Include="Table\Sync\Queue\Actions\PurgeAction.cs" />
    <Compile Include="Table\Sync\Queue\Actions\PullAction.cs" />
    <Compile Include="Table\Sync\Queue\Actions\TableAction.cs" />
    <Compile Include="Table\Sync\Queue\Operations\MobileServiceTableOperationError.cs" />
    <Compile Include="Table\Sync\Queue\Operations\DeleteOperation.cs" />
    <Compile Include="Table\Sync\Queue\Operations\UpdateOperation.cs" />
    <Compile Include="Table\Sync\Queue\Operations\InsertOperation.cs" />
    <Compile Include="Table\Sync\Queue\OperationBatch.cs" />
    <Compile Include="Table\Sync\Queue\Operations\IMobileServiceTableOperation.cs" />
    <Compile Include="Table\Sync\IMobileServiceSyncHandler.cs" />
    <Compile Include="Table\Sync\MobileServiceSyncContext.cs" />
    <Compile Include="Table\Sync\MobileServicePushCompletionResult.cs" />
    <Compile Include="Table\Sync\MobileServiceSyncTable.cs" />
    <Compile Include="Table\Sync\MobileServiceSyncTable.Generic.cs" />
    <Compile Include="Table\Sync\Queue\Operations\MobileServiceTableOperationKind.cs" />
    <Compile Include="Table\Sync\Queue\OperationQueue.cs" />
    <Compile Include="Table\Sync\Queue\Operations\MobileServiceTableOperation.cs" />
    <Compile Include="Table\Sync\Queue\Actions\PushAction.cs" />
    <Compile Include="Exceptions\MobileServicePushFailedException.cs" />
    <Compile Include="Table\Sync\MobileServiceLocalSystemTables.cs" />
    <Compile Include="Threading\ActionBlock.cs" />
    <Compile Include="Threading\AsyncLock.cs" />
    <Compile Include="Threading\AsyncLockDictionary.cs" />
    <Compile Include="Threading\AsyncReaderWriterLock.cs" />
    <Compile Include="Threading\DisposeAction.cs" />
  </ItemGroup>
  <ItemGroup>
    <EmbeddedResource Include="Resources.resx">
      <Generator>ResXFileCodeGenerator</Generator>
      <SubType>Designer</SubType>
      <LastGenOutput>Resources.Designer.cs</LastGenOutput>
    </EmbeddedResource>
  </ItemGroup>
  <ItemGroup>
    <Reference Include="Newtonsoft.Json">
      <HintPath>..\..\packages\Newtonsoft.Json.6.0.4\lib\portable-net45+wp80+win8+wpa81\Newtonsoft.Json.dll</HintPath>
    </Reference>
    <Reference Include="System.Net.Http">
      <HintPath>..\..\packages\Microsoft.Net.Http.2.2.28\lib\portable-net40+sl4+win8+wp71+wpa81\System.Net.Http.dll</HintPath>
    </Reference>
    <Reference Include="System.Net.Http.Extensions">
      <HintPath>..\..\packages\Microsoft.Net.Http.2.2.28\lib\portable-net40+sl4+win8+wp71+wpa81\System.Net.Http.Extensions.dll</HintPath>
    </Reference>
    <Reference Include="System.Net.Http.Primitives">
      <HintPath>..\..\packages\Microsoft.Net.Http.2.2.28\lib\portable-net40+sl4+win8+wp71+wpa81\System.Net.Http.Primitives.dll</HintPath>
    </Reference>
  </ItemGroup>
  <ItemGroup>
    <None Include="packages.config" />
  </ItemGroup>
  <Import Project="$(MSBuildExtensionsPath32)\Microsoft\Portable\$(TargetFrameworkVersion)\Microsoft.Portable.CSharp.targets" />
  <Import Project="..\..\packages\Microsoft.Bcl.Build.1.0.14\tools\Microsoft.Bcl.Build.targets" Condition="Exists('..\..\packages\Microsoft.Bcl.Build.1.0.14\tools\Microsoft.Bcl.Build.targets')" />
  <Target Name="EnsureBclBuildImported" BeforeTargets="BeforeBuild" Condition="'$(BclBuildImported)' == ''">
    <Error Condition="!Exists('..\..\packages\Microsoft.Bcl.Build.1.0.14\tools\Microsoft.Bcl.Build.targets')" Text="This project references NuGet package(s) that are missing on this computer. Enable NuGet Package Restore to download them.  For more information, see http://go.microsoft.com/fwlink/?LinkID=317567." HelpKeyword="BCLBUILD2001" />
    <Error Condition="Exists('..\..\packages\Microsoft.Bcl.Build.1.0.14\tools\Microsoft.Bcl.Build.targets')" Text="The build restored NuGet packages. Build the project again to include these packages in the build. For more information, see http://go.microsoft.com/fwlink/?LinkID=317568." HelpKeyword="BCLBUILD2002" />
  </Target>
</Project><|MERGE_RESOLUTION|>--- conflicted
+++ resolved
@@ -58,13 +58,10 @@
     <Compile Include="Extensions\JTokenExtensions.cs" />
     <Compile Include="Extensions\MobileServiceClientExtensions.cs" />
     <Compile Include="Extensions\MobileServiceCollectionExtensions.cs" />
-<<<<<<< HEAD
     <Compile Include="Extensions\MobileServiceLocalStoreExtensions.cs" />
     <Compile Include="Extensions\MobileServiceSyncContextExtensions.cs" />
     <Compile Include="Extensions\MobileServiceSyncTableExtensions.cs" />
-=======
     <Compile Include="Extensions\MobileServiceTableExtensions.cs" />
->>>>>>> 0ae965b3
     <Compile Include="Extensions\StringExtensions.cs" />
     <Compile Include="Extensions\TypeExtensions.cs" />
     <Compile Include="Http\HttpUtility.cs" />
@@ -97,18 +94,14 @@
       <DependentUpon>Resources.resx</DependentUpon>
     </Compile>
     <Compile Include="Table\MobileServiceSystemColumns.cs" />
-<<<<<<< HEAD
-=======
     <Compile Include="Table\MobileServiceSystemProperties.cs" />
     <Compile Include="Table\Query\IQueryResultEnumerable.cs" />
->>>>>>> 0ae965b3
     <Compile Include="Table\Query\Linq\FilterBuildingExpressionVisitor.cs" />
     <Compile Include="Table\Query\Linq\IMobileServiceTableQuery.cs" />
     <Compile Include="Table\Query\Linq\MemberInfoKey.cs" />
     <Compile Include="Table\Query\Linq\MobileServiceTableQuery.cs" />
     <Compile Include="Table\Query\Linq\MobileServiceTableQueryProvider.cs" />
     <Compile Include="Table\Query\Linq\MobileServiceTableQueryTranslator.cs" />
-<<<<<<< HEAD
     <Compile Include="Table\Query\OData\BinaryOperatorKind.cs" />
     <Compile Include="Table\Query\OData\BinaryOperatorNode.cs" />
     <Compile Include="Table\Query\OData\ConstantNode.cs" />
@@ -137,10 +130,8 @@
     <Compile Include="Table\Sync\IMobileServiceSyncTable.cs" />
     <Compile Include="Table\Sync\IMobileServiceSyncTable.Generic.cs" />
     <Compile Include="Table\MobileServiceSystemProperties.cs" />
-=======
     <Compile Include="Table\Query\ODataOptions.cs" />
     <Compile Include="Table\Query\QueryResult.cs" />
->>>>>>> 0ae965b3
     <Compile Include="Table\Serialization\UpdatedAtAttribute.cs" />
     <Compile Include="Table\Serialization\CreatedAtAttribute.cs" />
     <Compile Include="Table\Serialization\VersionAttribute.cs" />
