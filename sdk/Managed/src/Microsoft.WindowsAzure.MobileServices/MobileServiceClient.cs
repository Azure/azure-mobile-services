--- conflicted
+++ resolved
@@ -1,4 +1,4 @@
-// ----------------------------------------------------------------------------
+﻿// ----------------------------------------------------------------------------
 // Copyright (c) Microsoft Corporation. All rights reserved.
 // ----------------------------------------------------------------------------
 
@@ -502,7 +502,7 @@
         public async Task<HttpResponseMessage> InvokeApiAsync(string apiName, HttpContent content, HttpMethod method, IDictionary<string, string> requestHeaders, IDictionary<string, string> parameters, CancellationToken cancellationToken = default(CancellationToken))
         {
             method = method ?? defaultHttpMethod;
-            HttpResponseMessage response = await this.MobileAppHttpClient.RequestAsync(method, CreateAPIUriString(apiName, parameters), this.CurrentUser, content, requestHeaders: requestHeaders, features: MobileServiceFeatures.GenericApiCall, cancellationToken: cancellationToken);
+            HttpResponseMessage response = await this.HttpClient.RequestAsync(method, CreateAPIUriString(apiName, parameters), this.CurrentUser, content, requestHeaders: requestHeaders, features: MobileServiceFeatures.GenericApiCall, cancellationToken: cancellationToken);
             return response;
         }
 
@@ -528,11 +528,7 @@
                 features |= MobileServiceFeatures.AdditionalQueryParameters;
             }
 
-<<<<<<< HEAD
-            MobileServiceHttpResponse response = await this.HttpClient.RequestAsync(method, CreateAPIUriString(apiName, parameters), this.CurrentUser, content, false, features: features);
-=======
-            MobileServiceHttpResponse response = await this.MobileAppHttpClient.RequestAsync(method, CreateAPIUriString(apiName, parameters), this.CurrentUser, content, false, features: features, cancellationToken: cancellationToken);
->>>>>>> 63dbd5a2
+            MobileServiceHttpResponse response = await this.HttpClient.RequestAsync(method, CreateAPIUriString(apiName, parameters), this.CurrentUser, content, false, features: features, cancellationToken: cancellationToken);
             return response.Content;
         }
 
