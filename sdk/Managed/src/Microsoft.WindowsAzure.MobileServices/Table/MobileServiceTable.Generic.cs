﻿// ----------------------------------------------------------------------------
// Copyright (c) Microsoft Corporation. All rights reserved.
// ----------------------------------------------------------------------------

using System;
using System.Collections.Generic;
using System.Diagnostics;
using System.Diagnostics.CodeAnalysis;
using System.Globalization;
using System.Linq;
using System.Linq.Expressions;
using System.Threading.Tasks;
using Microsoft.WindowsAzure.MobileServices.Query;
using Newtonsoft.Json.Linq;

namespace Microsoft.WindowsAzure.MobileServices
{
    /// <summary>
    /// Provides operations on a table for a Mobile Service.
    /// </summary>
    /// <typeparam name="T">
    /// The type of instances in the table (which implies the table).
    /// </typeparam>
    internal class MobileServiceTable<T> : MobileServiceTable, IMobileServiceTable<T>
    {
        private MobileServiceTableQueryProvider queryProvider;
        private bool hasIntegerId; 

        /// <summary>
        /// Initializes a new instance of the MobileServiceTables class.
        /// </summary>
        /// <param name="tableName">
        /// The name of the table.
        /// </param>
        /// <param name="client">
        /// The <see cref="MobileServiceClient"/> associated with this table.
        /// </param>
        public MobileServiceTable(string tableName, MobileServiceClient client)
            : base(tableName, client)
        {
            this.queryProvider = new MobileServiceTableQueryProvider();
            this.SystemProperties = client.Serializer.GetSystemProperties(typeof(T));
            Type idType = client.Serializer.GetIdPropertyType<T>(throwIfNotFound: false);
            this.hasIntegerId = idType == null || MobileServiceSerializer.IsIntegerId(idType);
        }        

        /// <summary>
        /// Returns instances from a table.
        /// </summary>
        /// <returns>
        /// Instances from the table.
        /// </returns>
        /// <remarks>
        /// This call will not handle paging, etc., for you.
        /// </remarks>
        [SuppressMessage("Microsoft.Design", "CA1006:DoNotNestGenericTypesInMemberSignatures", Justification = "It does not appear nested when used via the async pattern.")]
        public Task<IEnumerable<T>> ReadAsync()
        {
            return ReadAsync(CreateQuery());
        }

        /// <summary>
        /// Returns instances from a table based on a query.
        /// </summary>
        /// <typeparam name="U">
        /// The type of instance returned by the query.
        /// </typeparam>
        /// <param name="query">
        /// The query to execute.
        /// </param>
        /// <returns>
        /// Instances from the table.
        /// </returns>
        [SuppressMessage("Microsoft.Design", "CA1006:DoNotNestGenericTypesInMemberSignatures", Justification = "Generic are not nested when used via async.")]
        public Task<IEnumerable<U>> ReadAsync<U>(IMobileServiceTableQuery<U> query)
        {
            if (query == null)
            {
                throw new ArgumentNullException("query");
            }

            return query.ToEnumerableAsync();
        }

        /// <summary>
        /// Inserts a new instance into the table.
        /// </summary>
        /// <param name="instance">
        /// The instance to insert.
        /// </param>
        /// <returns>
        /// A task that will complete when the insertion has finished.
        /// </returns>
        public async Task InsertAsync(T instance)
        {
            await this.InsertAsync(instance, null);
        }

        /// <summary>
        /// Inserts a new instance into the table.
        /// </summary>
        /// <param name="instance">
        /// The instance to insert.
        /// </param>
        /// <param name="parameters">
        /// A dictionary of user-defined parameters and values to include in 
        /// the request URI query string.
        /// </param>
        /// <returns>
        /// A task that will complete when the insertion has finished.
        /// </returns>
        public async Task InsertAsync(T instance, IDictionary<string, string> parameters)
        {
            if (instance == null)
            {
                throw new ArgumentNullException("instance");
            }

            MobileServiceSerializer serializer = this.MobileServiceClient.Serializer;
            JObject value = serializer.Serialize(instance) as JObject;
            if (!this.hasIntegerId)
            {
                string unused;
                value = MobileServiceSerializer.RemoveSystemProperties(value, out unused);
            } 
            JToken insertedValue = await this.InsertAsync(value, parameters, MobileServiceFeatures.TypedTable);
            serializer.Deserialize<T>(insertedValue, instance);
        }

        /// <summary>
        /// Updates an instance in the table.
        /// </summary>
        /// <param name="instance">
        /// The instance to update.
        /// </param>
        /// <returns>
        /// A task that will complete when the update has finished.
        /// </returns>
        public async Task UpdateAsync(T instance)
        {
            await this.UpdateAsync(instance, null);
        }

        /// <summary>
        /// Updates an instance in the table.
        /// </summary>
        /// <param name="instance">
        /// The instance to update.
        /// </param>
        /// <param name="parameters">
        /// A dictionary of user-defined parameters and values to include in 
        /// the request URI query string.
        /// </param>
        /// <returns>
        /// A task that will complete when the update has finished.
        /// </returns>
        public async Task UpdateAsync(T instance, IDictionary<string, string> parameters)
        {
            if (instance == null)
            {
                throw new ArgumentNullException("instance");
            }

            MobileServiceSerializer serializer = this.MobileServiceClient.Serializer;
            JObject value = serializer.Serialize(instance) as JObject;

<<<<<<< HEAD
            JToken updatedValue = await TransformPreconditionFailedException(serializer, () => this.UpdateAsync(value, parameters));
=======
            JToken updatedValue = await TransformPreconditionFailedException(serializer, () => this.UpdateAsync(value, parameters, MobileServiceFeatures.TypedTable));
>>>>>>> 03cb87a8

            serializer.Deserialize<T>(updatedValue, instance);
        }        

         /// <summary>
        /// Undeletes an <paramref name="instance"/> from the table.
        /// </summary>
        /// <param name="instance">The instance to undelete from the table.</param>
        /// <param name="parameters">
        /// A dictionary of user-defined parameters and values to include in 
        /// the request URI query string.
        /// </param>
        /// <returns>A task that will complete when the undelete finishes.</returns>
        public async Task UndeleteAsync(T instance, IDictionary<string, string> parameters)
        {
            if (instance == null)
            {
                throw new ArgumentNullException("instance");
            }

            MobileServiceSerializer serializer = this.MobileServiceClient.Serializer;
            JObject value = serializer.Serialize(instance) as JObject;

            JToken updatedValue = await TransformPreconditionFailedException(serializer, () => this.UndeleteAsync(value, parameters));

            serializer.Deserialize<T>(updatedValue, instance);
        }

         /// <summary>
        /// Undeletes an <paramref name="instance"/> from the table.
        /// </summary>
        /// <param name="instance">The instance to undelete from the table.</param>
        /// <returns>A task that will complete when the undelete finishes.</returns>
        public Task UndeleteAsync(T instance)
        {
            return this.UndeleteAsync(instance, null);
        }

        /// <summary>
        /// Deletes an instance from the table.
        /// </summary>
        /// <param name="instance">
        /// The instance to delete.
        /// </param>
        /// <returns>
        /// A task that will complete when the delete has finished.
        /// </returns>
        public async Task DeleteAsync(T instance)
        {
            await this.DeleteAsync(instance, null);
        }

        /// <summary>
        /// Deletes an instance from the table.
        /// </summary>
        /// <param name="instance">
        /// The instance to delete.
        /// </param>
        /// <param name="parameters">
        /// A dictionary of user-defined parameters and values to include in 
        /// the request URI query string.
        /// </param>
        /// <returns>
        /// A task that will complete when the delete has finished.
        /// </returns>
        public async Task DeleteAsync(T instance, IDictionary<string, string> parameters)
        {
            if (instance == null)
            {
                throw new ArgumentNullException("instance");
            }

            MobileServiceSerializer serializer = this.MobileServiceClient.Serializer;
            JObject value = serializer.Serialize(instance) as JObject;

            await this.TransformPreconditionFailedException(serializer, () => this.DeleteAsync(value, parameters, MobileServiceFeatures.TypedTable));

            // Clear the instance id since it's no longer associated with that
            // id on the server (note that reflection is goodly enough to turn
            // null into the correct value for us).
            serializer.SetIdToDefault(instance);
        }

        /// <summary>
        /// Get an instance from the table by its id.
        /// </summary>
        /// <param name="id">
        /// The id of the instance.
        /// </param>
        /// <returns>
        /// The desired instance.
        /// </returns>
        public new async Task<T> LookupAsync(object id)
        {
            return await this.LookupAsync(id, null);
        }

        /// <summary>
        /// Get an instance from the table by its id.
        /// </summary>
        /// <param name="id">
        /// The id of the instance.
        /// </param>
        /// <param name="parameters">
        /// A dictionary of user-defined parameters and values to include in 
        /// the request URI query string.
        /// </param>
        /// <returns>
        /// The desired instance.
        /// </returns>
        public new async Task<T> LookupAsync(object id, IDictionary<string, string> parameters)
        {
            // Ensure that the id passed in is assignable to the Id property of T
            this.MobileServiceClient.Serializer.EnsureValidIdForType<T>(id);
            JToken value = await base.LookupAsync(id, parameters, MobileServiceFeatures.TypedTable);
            return this.MobileServiceClient.Serializer.Deserialize<T>(value);
        }

        /// <summary>
        /// Refresh the current instance with the latest values from the
        /// table.
        /// </summary>
        /// <param name="instance">
        /// The instance to refresh.
        /// </param>
        /// <returns>
        /// A task that will complete when the refresh has finished.
        /// </returns>
        public async Task RefreshAsync(T instance)
        {
            await this.RefreshAsync(instance, null);
        }

        /// <summary>
        /// Refresh the current instance with the latest values from the
        /// table.
        /// </summary>
        /// <param name="instance">
        /// The instance to refresh.
        /// </param>
        /// <param name="parameters">
        /// A dictionary of user-defined parameters and values to include in 
        /// the request URI query string.
        /// </param>
        /// <returns>
        /// A task that will complete when the refresh has finished.
        /// </returns>
        public async Task RefreshAsync(T instance, IDictionary<string, string> parameters)
        {
            if (instance == null)
            {
                throw new ArgumentNullException("instance");
            }

            MobileServiceSerializer serializer = this.MobileServiceClient.Serializer;
            object id = serializer.GetId(instance, allowDefault: true);

            if (MobileServiceSerializer.IsDefaultId(id))
            {
                return;
            }
            if (id is string)
            {
                MobileServiceSerializer.EnsureValidStringId(id, allowDefault: true);
            }

            // Get the latest version of this element
            JObject refreshed = await this.GetSingleValueAsync(id, parameters);

            // Deserialize that value back into the current instance
            serializer.Deserialize<T>(refreshed, instance);
        }

        /// <summary>
        /// Creates a query for the current table.
        /// </summary>
        /// <returns>
        /// A query against the table.
        /// </returns>
        public IMobileServiceTableQuery<T> CreateQuery()
        {
            return this.queryProvider.Create(this, new T[0].AsQueryable(), new Dictionary<string, string>(), includeTotalCount: false);
        }

        /// <summary>
        /// Creates a query by applying the specified filter predicate.
        /// </summary>
        /// <param name="predicate">
        /// The filter predicate.
        /// </param>
        /// <returns>
        /// A query against the table.
        /// </returns>
        [SuppressMessage("Microsoft.Design", "CA1006:DoNotNestGenericTypesInMemberSignatures", Justification = "Part of the LINQ query pattern.")]
        public IMobileServiceTableQuery<T> Where(Expression<Func<T, bool>> predicate)
        {
            return CreateQuery().Where(predicate);
        }

        /// <summary>
        /// Creates a query by applying the specified selection.
        /// </summary>
        /// <typeparam name="U">
        /// Type representing the projected result of the query.
        /// </typeparam>
        /// <param name="selector">
        /// The selector function.
        /// </param>
        /// <returns>
        /// A query against the table.
        /// </returns>
        [SuppressMessage("Microsoft.Naming", "CA1704:IdentifiersShouldBeSpelledCorrectly", MessageId = "U", Justification = "Standard for LINQ")]
        [SuppressMessage("Microsoft.Design", "CA1006:DoNotNestGenericTypesInMemberSignatures", Justification = "Part of the LINQ query pattern.")]
        public IMobileServiceTableQuery<U> Select<U>(Expression<Func<T, U>> selector)
        {
            return CreateQuery().Select(selector);
        }

        /// <summary>
        /// Creates a query by applying the specified ascending order clause.
        /// </summary>
        /// <typeparam name="TKey">
        /// The type of the member being ordered by.
        /// </typeparam>
        /// <param name="keySelector">
        /// The expression selecting the member to order by.
        /// </param>
        /// <returns>
        /// A query against the table.
        /// </returns>
        [SuppressMessage("Microsoft.Design", "CA1006:DoNotNestGenericTypesInMemberSignatures", Justification = "Part of the LINQ query pattern.")]
        public IMobileServiceTableQuery<T> OrderBy<TKey>(Expression<Func<T, TKey>> keySelector)
        {
            return CreateQuery().OrderBy(keySelector);
        }

        /// <summary>
        /// Creates a query by applying the specified descending order clause.
        /// </summary>
        /// <typeparam name="TKey">
        /// The type of the member being ordered by.
        /// </typeparam>
        /// <param name="keySelector">
        /// The expression selecting the member to order by.
        /// </param>
        /// <returns>
        /// A query against the table.
        /// </returns>
        [SuppressMessage("Microsoft.Design", "CA1006:DoNotNestGenericTypesInMemberSignatures", Justification = "Part of the LINQ query pattern.")]
        public IMobileServiceTableQuery<T> OrderByDescending<TKey>(Expression<Func<T, TKey>> keySelector)
        {
            return CreateQuery().OrderByDescending(keySelector);
        }

        /// <summary>
        /// Creates a query by applying the specified ascending order clause.
        /// </summary>
        /// <typeparam name="TKey">
        /// The type of the member being ordered by.
        /// </typeparam>
        /// <param name="keySelector">
        /// The expression selecting the member to order by.
        /// </param>
        /// <returns>
        /// A query against the table.
        /// </returns>
        [SuppressMessage("Microsoft.Design", "CA1006:DoNotNestGenericTypesInMemberSignatures", Justification = "Part of the LINQ query pattern.")]
        public IMobileServiceTableQuery<T> ThenBy<TKey>(Expression<Func<T, TKey>> keySelector)
        {
            return CreateQuery().ThenBy(keySelector);
        }

        /// <summary>
        /// Creates a query by applying the specified descending order clause.
        /// </summary>
        /// <typeparam name="TKey">
        /// The type of the member being ordered by.
        /// </typeparam>
        /// <param name="keySelector">
        /// The expression selecting the member to order by.
        /// </param>
        /// <returns>
        /// A query against the table.
        /// </returns>
        [SuppressMessage("Microsoft.Design", "CA1006:DoNotNestGenericTypesInMemberSignatures", Justification = "Part of the LINQ query pattern.")]
        public IMobileServiceTableQuery<T> ThenByDescending<TKey>(Expression<Func<T, TKey>> keySelector)
        {
            return CreateQuery().ThenByDescending(keySelector);
        }

        /// <summary>
        /// Creates a query by applying the specified skip clause.
        /// </summary>
        /// <param name="count">
        /// The number to skip.
        /// </param>
        /// <returns>
        /// A query against the table.
        /// </returns>
        public IMobileServiceTableQuery<T> Skip(int count)
        {
            return CreateQuery().Skip(count);
        }

        /// <summary>
        /// Creates a query by applying the specified take clause.
        /// </summary>
        /// <param name="count">
        /// The number to take.
        /// </param>
        /// <returns>
        /// A query against the table.
        /// </returns>
        public IMobileServiceTableQuery<T> Take(int count)
        {
            return CreateQuery().Take(count);
        }

        /// <summary>
        /// Creates a query that will ensure it gets the total count for all
        /// the records that would have been returned ignoring any take paging/
        /// limit clause specified by client or server.
        /// </summary>
        /// <returns>
        /// A query against the table.
        /// </returns>
        public IMobileServiceTableQuery<T> IncludeTotalCount()
        {
            return this.CreateQuery().IncludeTotalCount();
        }

        /// <summary>
        /// Creates a query that will ensure it gets the deleted records.
        /// </summary>
        /// <returns>
        /// A query against the table.
        /// </returns>
        public IMobileServiceTableQuery<T> IncludeDeleted()
        {
            return this.CreateQuery().IncludeDeleted();
        }

        /// <summary>
        /// Applies to the source query the specified string key-value 
        /// pairs to be used as user-defined parameters with the request URI 
        /// query string.
        /// </summary>
        /// <param name="parameters">
        /// The parameters to apply.
        /// </param>
        /// <returns>
        /// The composed query.
        /// </returns>
        public IMobileServiceTableQuery<T> WithParameters(IDictionary<string, string> parameters)
        {
            return this.CreateQuery().WithParameters(parameters);
        }

        /// <summary>
        /// Gets the instances of the table asynchronously.
        /// </summary>
        /// <returns>
        /// Instances from the table.
        /// </returns>
        [SuppressMessage("Microsoft.Design", "CA1006:DoNotNestGenericTypesInMemberSignatures", Justification = "Not nested when used via async pattern.")]
        public Task<IEnumerable<T>> ToEnumerableAsync()
        {
            return this.ReadAsync();
        }

        /// <summary>
        /// Gets the instances of the table asynchronously and returns the
        /// results in a new List.
        /// </summary>
        /// <returns>
        /// Instances from the table as a List.
        /// </returns>
        [SuppressMessage("Microsoft.Design", "CA1006:DoNotNestGenericTypesInMemberSignatures", Justification = "Not nested when used via async pattern.")]
        public async Task<List<T>> ToListAsync()
        {
            return new TotalCountList<T>(await this.ReadAsync());
        }

        /// <summary>
        /// Transforms the <see cref="MobileServicePreconditionFailedException"/> to to a <see cref="MobileServicePreconditionFailedException{T}"/>.
        /// </summary>
        private async Task<JToken> TransformPreconditionFailedException(MobileServiceSerializer serializer, Func<Task<JToken>> action)
        {
            try
            {
                return await action();
            }
            catch (MobileServicePreconditionFailedException ex)
            {
                T item = default(T);
                try
                {
                    item = serializer.Deserialize<T>(ex.Value);
                }
                catch { }

                throw new MobileServicePreconditionFailedException<T>(ex, item);
            }
        }

        /// <summary>
        /// Get an element from a table by its id.
        /// </summary>
        /// <param name="id">
        /// The id of the element.
        /// </param>
        /// <param name="parameters">
        /// A dictionary of user-defined parameters and values to include in
        /// the request URI query string.
        /// </param>
        /// <returns>
        /// The desired element as JSON object.
        /// </returns>
        private async Task<JObject> GetSingleValueAsync(object id, IDictionary<string, string> parameters)
        {
            Debug.Assert(id != null);

            // Create a query for just this item
            string query = string.Format(
                CultureInfo.InvariantCulture,
                "$filter=({0} eq {1})",
                MobileServiceSystemColumns.Id,
                ODataExpressionVisitor.ToODataConstant(id));

            // Send the query
            JToken response = await this.ReadAsync(query, parameters, MobileServiceFeatures.TypedTable);

            return GetSingleValue(response);
        }

        private static JObject GetSingleValue(JToken response)
        {
            // Get the first element in the response
            JObject jobject = response as JObject;
            if (jobject == null)
            {
                JArray array = response as JArray;
                if (array != null && array.Count > 0)
                {
                    jobject = array.FirstOrDefault() as JObject;
                }
            }

            if (jobject == null)
            {
                string responseStr = response != null ? response.ToString() : "null";
                throw new InvalidOperationException(
                    string.Format(
                        CultureInfo.InvariantCulture,
                        Resources.MobileServiceTable_NotSingleObject,
                        responseStr));
            }

            return jobject;
        }
    }
}<|MERGE_RESOLUTION|>--- conflicted
+++ resolved
@@ -163,13 +163,7 @@
 
             MobileServiceSerializer serializer = this.MobileServiceClient.Serializer;
             JObject value = serializer.Serialize(instance) as JObject;
-
-<<<<<<< HEAD
-            JToken updatedValue = await TransformPreconditionFailedException(serializer, () => this.UpdateAsync(value, parameters));
-=======
             JToken updatedValue = await TransformPreconditionFailedException(serializer, () => this.UpdateAsync(value, parameters, MobileServiceFeatures.TypedTable));
->>>>>>> 03cb87a8
-
             serializer.Deserialize<T>(updatedValue, instance);
         }        
 
