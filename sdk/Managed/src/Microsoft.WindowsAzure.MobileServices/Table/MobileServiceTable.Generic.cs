﻿// ----------------------------------------------------------------------------
// Copyright (c) Microsoft Corporation. All rights reserved.
// ----------------------------------------------------------------------------

using System;
using System.Collections.Generic;
using System.Diagnostics;
using System.Diagnostics.CodeAnalysis;
using System.Globalization;
using System.Linq;
using System.Linq.Expressions;
using System.Net;
using System.Threading.Tasks;
using Microsoft.WindowsAzure.MobileServices.Query;
using Newtonsoft.Json.Linq;

namespace Microsoft.WindowsAzure.MobileServices
{
    /// <summary>
    /// Provides operations on a table for a Mobile Service.
    /// </summary>
    /// <typeparam name="T">
    /// The type of instances in the table (which implies the table).
    /// </typeparam>
    internal class MobileServiceTable<T> : MobileServiceTable, IMobileServiceTable<T>
    {
        private MobileServiceTableQueryProvider queryProvider;
        private bool hasIntegerId;

        /// <summary>
        /// Initializes a new instance of the MobileServiceTables class.
        /// </summary>
        /// <param name="tableName">
        /// The name of the table.
        /// </param>
        /// <param name="client">
        /// The <see cref="MobileServiceClient"/> associated with this table.
        /// </param>
        public MobileServiceTable(string tableName, MobileServiceClient client)
            : base(tableName, client)
        {
            this.queryProvider = new MobileServiceTableQueryProvider();
            this.SystemProperties = client.Serializer.GetSystemProperties(typeof(T));
            Type idType = client.Serializer.GetIdPropertyType<T>(throwIfNotFound: false);
            this.hasIntegerId = idType == null || MobileServiceSerializer.IsIntegerId(idType);
        }

        /// <summary>
        /// Returns instances from a table.
        /// </summary>
        /// <returns>
        /// Instances from the table.
        /// </returns>
        /// <remarks>
        /// This call will not handle paging, etc., for you.
        /// </remarks>
        [SuppressMessage("Microsoft.Design", "CA1006:DoNotNestGenericTypesInMemberSignatures", Justification = "It does not appear nested when used via the async pattern.")]
        public Task<IEnumerable<T>> ReadAsync()
        {
            return ReadAsync(CreateQuery());
        }

        /// <summary>
        /// Returns instances from a table based on a query.
        /// </summary>
        /// <typeparam name="U">
        /// The type of instance returned by the query.
        /// </typeparam>
        /// <param name="query">
        /// The query to execute.
        /// </param>
        /// <returns>
        /// Instances from the table.
        /// </returns>
        [SuppressMessage("Microsoft.Design", "CA1006:DoNotNestGenericTypesInMemberSignatures", Justification = "Generic are not nested when used via async.")]
        public Task<IEnumerable<U>> ReadAsync<U>(IMobileServiceTableQuery<U> query)
        {
            if (query == null)
            {
                throw new ArgumentNullException("query");
            }

            return query.ToEnumerableAsync();
        }

        /// <summary>
        /// Inserts a new instance into the table.
        /// </summary>
        /// <param name="instance">
        /// The instance to insert.
        /// </param>
        /// <returns>
        /// A task that will complete when the insertion has finished.
        /// </returns>
        public async Task InsertAsync(T instance)
        {
            await this.InsertAsync(instance, null);
        }

        /// <summary>
        /// Inserts a new instance into the table.
        /// </summary>
        /// <param name="instance">
        /// The instance to insert.
        /// </param>
        /// <param name="parameters">
        /// A dictionary of user-defined parameters and values to include in 
        /// the request URI query string.
        /// </param>
        /// <returns>
        /// A task that will complete when the insertion has finished.
        /// </returns>
        public async Task InsertAsync(T instance, IDictionary<string, string> parameters)
        {
            if (instance == null)
            {
                throw new ArgumentNullException("instance");
            }

            MobileServiceSerializer serializer = this.MobileServiceClient.Serializer;
            JObject value = serializer.Serialize(instance) as JObject;
            if (!this.hasIntegerId)
            {
                string unused;
                value = MobileServiceSerializer.RemoveSystemProperties(value, out unused);
            }

            JToken insertedValue = await TransformHttpException(serializer, () => this.InsertAsync(value, parameters, MobileServiceFeatures.TypedTable));

            serializer.Deserialize<T>(insertedValue, instance);
        }

        /// <summary>
        /// Updates an instance in the table.
        /// </summary>
        /// <param name="instance">
        /// The instance to update.
        /// </param>
        /// <returns>
        /// A task that will complete when the update has finished.
        /// </returns>
        public async Task UpdateAsync(T instance)
        {
            await this.UpdateAsync(instance, null);
        }

        /// <summary>
        /// Updates an instance in the table.
        /// </summary>
        /// <param name="instance">
        /// The instance to update.
        /// </param>
        /// <param name="parameters">
        /// A dictionary of user-defined parameters and values to include in 
        /// the request URI query string.
        /// </param>
        /// <returns>
        /// A task that will complete when the update has finished.
        /// </returns>
        public async Task UpdateAsync(T instance, IDictionary<string, string> parameters)
        {
            if (instance == null)
            {
                throw new ArgumentNullException("instance");
            }

            MobileServiceSerializer serializer = this.MobileServiceClient.Serializer;
            JObject value = serializer.Serialize(instance) as JObject;

            JToken updatedValue = await TransformHttpException(serializer, () => this.UpdateAsync(value, parameters, MobileServiceFeatures.TypedTable));

<<<<<<< HEAD
            serializer.Deserialize<T>(updatedValue, instance);
        }

        /// <summary>
        /// Undeletes an <paramref name="instance"/> from the table.
        /// </summary>
        /// <param name="instance">The instance to undelete from the table.</param>
        /// <param name="parameters">
        /// A dictionary of user-defined parameters and values to include in 
        /// the request URI query string.
        /// </param>
        /// <returns>A task that will complete when the undelete finishes.</returns>
        public async Task UndeleteAsync(T instance, IDictionary<string, string> parameters)
        {
            if (instance == null)
            {
                throw new ArgumentNullException("instance");
            }

            MobileServiceSerializer serializer = this.MobileServiceClient.Serializer;
            JObject value = serializer.Serialize(instance) as JObject;

            JToken updatedValue = await TransformHttpException(serializer, () => this.UndeleteAsync(value, parameters));

            serializer.Deserialize<T>(updatedValue, instance);
        }

        /// <summary>
        /// Undeletes an <paramref name="instance"/> from the table.
        /// </summary>
        /// <param name="instance">The instance to undelete from the table.</param>
        /// <returns>A task that will complete when the undelete finishes.</returns>
        public Task UndeleteAsync(T instance)
        {
            return this.UndeleteAsync(instance, null);
        }
=======

            serializer.Deserialize<T>(updatedValue, instance);
        }
>>>>>>> a7fe01f6

        /// <summary>
        /// Deletes an instance from the table.
        /// </summary>
        /// <param name="instance">
        /// The instance to delete.
        /// </param>
        /// <returns>
        /// A task that will complete when the delete has finished.
        /// </returns>
        public async Task DeleteAsync(T instance)
        {
            await this.DeleteAsync(instance, null);
        }

        /// <summary>
        /// Deletes an instance from the table.
        /// </summary>
        /// <param name="instance">
        /// The instance to delete.
        /// </param>
        /// <param name="parameters">
        /// A dictionary of user-defined parameters and values to include in 
        /// the request URI query string.
        /// </param>
        /// <returns>
        /// A task that will complete when the delete has finished.
        /// </returns>
        public async Task DeleteAsync(T instance, IDictionary<string, string> parameters)
        {
            if (instance == null)
            {
                throw new ArgumentNullException("instance");
            }

            MobileServiceSerializer serializer = this.MobileServiceClient.Serializer;
            JObject value = serializer.Serialize(instance) as JObject;

            await this.TransformHttpException(serializer, () => this.DeleteAsync(value, parameters, MobileServiceFeatures.TypedTable));

            // Clear the instance id since it's no longer associated with that
            // id on the server (note that reflection is goodly enough to turn
            // null into the correct value for us).
            serializer.SetIdToDefault(instance);
        }

        /// <summary>
        /// Get an instance from the table by its id.
        /// </summary>
        /// <param name="id">
        /// The id of the instance.
        /// </param>
        /// <returns>
        /// The desired instance.
        /// </returns>
        public new async Task<T> LookupAsync(object id)
        {
            return await this.LookupAsync(id, null);
        }

        /// <summary>
        /// Get an instance from the table by its id.
        /// </summary>
        /// <param name="id">
        /// The id of the instance.
        /// </param>
        /// <param name="parameters">
        /// A dictionary of user-defined parameters and values to include in 
        /// the request URI query string.
        /// </param>
        /// <returns>
        /// The desired instance.
        /// </returns>
        public new async Task<T> LookupAsync(object id, IDictionary<string, string> parameters)
        {
            // Ensure that the id passed in is assignable to the Id property of T
            this.MobileServiceClient.Serializer.EnsureValidIdForType<T>(id);
            JToken value = await base.LookupAsync(id, parameters, MobileServiceFeatures.TypedTable);
            return this.MobileServiceClient.Serializer.Deserialize<T>(value);
        }

        /// <summary>
        /// Refresh the current instance with the latest values from the
        /// table.
        /// </summary>
        /// <param name="instance">
        /// The instance to refresh.
        /// </param>
        /// <returns>
        /// A task that will complete when the refresh has finished.
        /// </returns>
        public async Task RefreshAsync(T instance)
        {
            await this.RefreshAsync(instance, null);
        }

        /// <summary>
        /// Refresh the current instance with the latest values from the
        /// table.
        /// </summary>
        /// <param name="instance">
        /// The instance to refresh.
        /// </param>
        /// <param name="parameters">
        /// A dictionary of user-defined parameters and values to include in 
        /// the request URI query string.
        /// </param>
        /// <returns>
        /// A task that will complete when the refresh has finished.
        /// </returns>
        public async Task RefreshAsync(T instance, IDictionary<string, string> parameters)
        {
            if (instance == null)
            {
                throw new ArgumentNullException("instance");
            }

            MobileServiceSerializer serializer = this.MobileServiceClient.Serializer;
            object id = serializer.GetId(instance, allowDefault: true);

            if (MobileServiceSerializer.IsDefaultId(id))
            {
                return;
            }
            if (id is string)
            {
                MobileServiceSerializer.EnsureValidStringId(id, allowDefault: true);
            }

            // Get the latest version of this element
            JObject refreshed = await this.GetSingleValueAsync(id, parameters);

            // Deserialize that value back into the current instance
            serializer.Deserialize<T>(refreshed, instance);
        }

        /// <summary>
        /// Creates a query for the current table.
        /// </summary>
        /// <returns>
        /// A query against the table.
        /// </returns>
        public IMobileServiceTableQuery<T> CreateQuery()
        {
            return this.queryProvider.Create(this, new T[0].AsQueryable(), new Dictionary<string, string>(), includeTotalCount: false);
        }

        /// <summary>
        /// Creates a query by applying the specified filter predicate.
        /// </summary>
        /// <param name="predicate">
        /// The filter predicate.
        /// </param>
        /// <returns>
        /// A query against the table.
        /// </returns>
        [SuppressMessage("Microsoft.Design", "CA1006:DoNotNestGenericTypesInMemberSignatures", Justification = "Part of the LINQ query pattern.")]
        public IMobileServiceTableQuery<T> Where(Expression<Func<T, bool>> predicate)
        {
            return CreateQuery().Where(predicate);
        }

        /// <summary>
        /// Creates a query by applying the specified selection.
        /// </summary>
        /// <typeparam name="U">
        /// Type representing the projected result of the query.
        /// </typeparam>
        /// <param name="selector">
        /// The selector function.
        /// </param>
        /// <returns>
        /// A query against the table.
        /// </returns>
        [SuppressMessage("Microsoft.Naming", "CA1704:IdentifiersShouldBeSpelledCorrectly", MessageId = "U", Justification = "Standard for LINQ")]
        [SuppressMessage("Microsoft.Design", "CA1006:DoNotNestGenericTypesInMemberSignatures", Justification = "Part of the LINQ query pattern.")]
        public IMobileServiceTableQuery<U> Select<U>(Expression<Func<T, U>> selector)
        {
            return CreateQuery().Select(selector);
        }

        /// <summary>
        /// Creates a query by applying the specified ascending order clause.
        /// </summary>
        /// <typeparam name="TKey">
        /// The type of the member being ordered by.
        /// </typeparam>
        /// <param name="keySelector">
        /// The expression selecting the member to order by.
        /// </param>
        /// <returns>
        /// A query against the table.
        /// </returns>
        [SuppressMessage("Microsoft.Design", "CA1006:DoNotNestGenericTypesInMemberSignatures", Justification = "Part of the LINQ query pattern.")]
        public IMobileServiceTableQuery<T> OrderBy<TKey>(Expression<Func<T, TKey>> keySelector)
        {
            return CreateQuery().OrderBy(keySelector);
        }

        /// <summary>
        /// Creates a query by applying the specified descending order clause.
        /// </summary>
        /// <typeparam name="TKey">
        /// The type of the member being ordered by.
        /// </typeparam>
        /// <param name="keySelector">
        /// The expression selecting the member to order by.
        /// </param>
        /// <returns>
        /// A query against the table.
        /// </returns>
        [SuppressMessage("Microsoft.Design", "CA1006:DoNotNestGenericTypesInMemberSignatures", Justification = "Part of the LINQ query pattern.")]
        public IMobileServiceTableQuery<T> OrderByDescending<TKey>(Expression<Func<T, TKey>> keySelector)
        {
            return CreateQuery().OrderByDescending(keySelector);
        }

        /// <summary>
        /// Creates a query by applying the specified ascending order clause.
        /// </summary>
        /// <typeparam name="TKey">
        /// The type of the member being ordered by.
        /// </typeparam>
        /// <param name="keySelector">
        /// The expression selecting the member to order by.
        /// </param>
        /// <returns>
        /// A query against the table.
        /// </returns>
        [SuppressMessage("Microsoft.Design", "CA1006:DoNotNestGenericTypesInMemberSignatures", Justification = "Part of the LINQ query pattern.")]
        public IMobileServiceTableQuery<T> ThenBy<TKey>(Expression<Func<T, TKey>> keySelector)
        {
            return CreateQuery().ThenBy(keySelector);
        }

        /// <summary>
        /// Creates a query by applying the specified descending order clause.
        /// </summary>
        /// <typeparam name="TKey">
        /// The type of the member being ordered by.
        /// </typeparam>
        /// <param name="keySelector">
        /// The expression selecting the member to order by.
        /// </param>
        /// <returns>
        /// A query against the table.
        /// </returns>
        [SuppressMessage("Microsoft.Design", "CA1006:DoNotNestGenericTypesInMemberSignatures", Justification = "Part of the LINQ query pattern.")]
        public IMobileServiceTableQuery<T> ThenByDescending<TKey>(Expression<Func<T, TKey>> keySelector)
        {
            return CreateQuery().ThenByDescending(keySelector);
        }

        /// <summary>
        /// Creates a query by applying the specified skip clause.
        /// </summary>
        /// <param name="count">
        /// The number to skip.
        /// </param>
        /// <returns>
        /// A query against the table.
        /// </returns>
        public IMobileServiceTableQuery<T> Skip(int count)
        {
            return CreateQuery().Skip(count);
        }

        /// <summary>
        /// Creates a query by applying the specified take clause.
        /// </summary>
        /// <param name="count">
        /// The number to take.
        /// </param>
        /// <returns>
        /// A query against the table.
        /// </returns>
        public IMobileServiceTableQuery<T> Take(int count)
        {
            return CreateQuery().Take(count);
        }

        /// <summary>
        /// Creates a query that will ensure it gets the total count for all
        /// the records that would have been returned ignoring any take paging/
        /// limit clause specified by client or server.
        /// </summary>
        /// <returns>
        /// A query against the table.
        /// </returns>
        public IMobileServiceTableQuery<T> IncludeTotalCount()
        {
            return this.CreateQuery().IncludeTotalCount();
        }

        /// <summary>
        /// Creates a query that will ensure it gets the deleted records.
        /// </summary>
        /// <returns>
        /// A query against the table.
        /// </returns>
        public IMobileServiceTableQuery<T> IncludeDeleted()
        {
            return this.CreateQuery().IncludeDeleted();
        }

        /// <summary>
        /// Applies to the source query the specified string key-value 
        /// pairs to be used as user-defined parameters with the request URI 
        /// query string.
        /// </summary>
        /// <param name="parameters">
        /// The parameters to apply.
        /// </param>
        /// <returns>
        /// The composed query.
        /// </returns>
        public IMobileServiceTableQuery<T> WithParameters(IDictionary<string, string> parameters)
        {
            return this.CreateQuery().WithParameters(parameters);
        }

        /// <summary>
        /// Gets the instances of the table asynchronously.
        /// </summary>
        /// <returns>
        /// Instances from the table.
        /// </returns>
        [SuppressMessage("Microsoft.Design", "CA1006:DoNotNestGenericTypesInMemberSignatures", Justification = "Not nested when used via async pattern.")]
        public Task<IEnumerable<T>> ToEnumerableAsync()
        {
            return this.ReadAsync();
        }

        /// <summary>
        /// Gets the instances of the table asynchronously and returns the
        /// results in a new List.
        /// </summary>
        /// <returns>
        /// Instances from the table as a List.
        /// </returns>
        [SuppressMessage("Microsoft.Design", "CA1006:DoNotNestGenericTypesInMemberSignatures", Justification = "Not nested when used via async pattern.")]
        public async Task<List<T>> ToListAsync()
        {
            return new TotalCountList<T>(await this.ReadAsync());
        }

        /// <summary>
        /// Executes a request and transforms a 412 and 409 response to respective exception type.
        /// </summary>
        private async Task<JToken> TransformHttpException(MobileServiceSerializer serializer, Func<Task<JToken>> action)
        {
            try
            {
                return await action();
            }
            catch (MobileServiceInvalidOperationException ex)
            {
                if (ex.Response.StatusCode != HttpStatusCode.PreconditionFailed &&
                    ex.Response.StatusCode != HttpStatusCode.Conflict)
                {
                    throw;
                }

                T item = default(T);
                try
                {
                    item = serializer.Deserialize<T>(ex.Value);
                }
                catch { }

                if (ex.Response.StatusCode == HttpStatusCode.PreconditionFailed)
                {
                    throw new MobileServicePreconditionFailedException<T>(ex, item);
                }
                else if (ex.Response.StatusCode == HttpStatusCode.Conflict)
                {
                    throw new MobileServiceConflictException<T>(ex, item);
                }
                throw;
            }
        }

        /// <summary>
        /// Get an element from a table by its id.
        /// </summary>
        /// <param name="id">
        /// The id of the element.
        /// </param>
        /// <param name="parameters">
        /// A dictionary of user-defined parameters and values to include in
        /// the request URI query string.
        /// </param>
        /// <returns>
        /// The desired element as JSON object.
        /// </returns>
        private async Task<JObject> GetSingleValueAsync(object id, IDictionary<string, string> parameters)
        {
            Debug.Assert(id != null);

            // Create a query for just this item
            string query = string.Format(
                CultureInfo.InvariantCulture,
                "$filter=({0} eq {1})",
                MobileServiceSystemColumns.Id,
                ODataExpressionVisitor.ToODataConstant(id));

            // Send the query
            JToken response = await this.ReadAsync(query, parameters, MobileServiceFeatures.TypedTable);

            return GetSingleValue(response);
        }

        private static JObject GetSingleValue(JToken response)
        {
            // Get the first element in the response
            JObject jobject = response as JObject;
            if (jobject == null)
            {
                JArray array = response as JArray;
                if (array != null && array.Count > 0)
                {
                    jobject = array.FirstOrDefault() as JObject;
                }
            }

            if (jobject == null)
            {
                string responseStr = response != null ? response.ToString() : "null";
                throw new InvalidOperationException(
                    string.Format(
                        CultureInfo.InvariantCulture,
                        Resources.MobileServiceTable_NotSingleObject,
                        responseStr));
            }

            return jobject;
        }
    }
}<|MERGE_RESOLUTION|>--- conflicted
+++ resolved
@@ -169,7 +169,7 @@
 
             JToken updatedValue = await TransformHttpException(serializer, () => this.UpdateAsync(value, parameters, MobileServiceFeatures.TypedTable));
 
-<<<<<<< HEAD
+
             serializer.Deserialize<T>(updatedValue, instance);
         }
 
@@ -206,11 +206,6 @@
         {
             return this.UndeleteAsync(instance, null);
         }
-=======
-
-            serializer.Deserialize<T>(updatedValue, instance);
-        }
->>>>>>> a7fe01f6
 
         /// <summary>
         /// Deletes an instance from the table.
