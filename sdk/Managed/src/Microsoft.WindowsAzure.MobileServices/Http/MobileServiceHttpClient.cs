﻿// ----------------------------------------------------------------------------
// Copyright (c) Microsoft Corporation. All rights reserved.
// ----------------------------------------------------------------------------

using System;
using System.Collections.Generic;
using System.Diagnostics;
using System.Globalization;
using System.Linq;
using System.Net;
using System.Net.Http;
using System.Net.Http.Headers;
using System.Reflection;
using System.Text;
using System.Threading.Tasks;
using Newtonsoft.Json.Linq;

namespace Microsoft.WindowsAzure.MobileServices
{
    internal class MobileServiceHttpClient : IDisposable
    {
        /// <summary>
<<<<<<< HEAD
        /// Name of the header to indicate the feature(s) initiating the remote server call
=======
        /// Name of the header to indicate the feature(s) initiating the remote server call.
>>>>>>> 03cb87a8
        /// </summary>
        internal const string ZumoFeaturesHeader = "X-ZUMO-FEATURES";

        /// <summary>
        /// Name of the Installation ID header included on each request.
        /// </summary>
        private const string RequestInstallationIdHeader = "X-ZUMO-INSTALLATION-ID";

        /// <summary>
        /// Name of the application key header included when there's a key.
        /// </summary>
        private const string RequestApplicationKeyHeader = "X-ZUMO-APPLICATION";

        /// <summary>
        /// Name of the zumo version header.
        /// </summary>
        private const string ZumoVersionHeader = "X-ZUMO-VERSION";

        /// <summary>
        /// Name of the authentication header included when the user's logged
        /// in.
        /// </summary>
        private const string RequestAuthenticationHeader = "X-ZUMO-AUTH";

        /// <summary>
        /// Name of the user-agent header.
        /// </summary>
        private const string UserAgentHeader = "User-Agent";

        /// <summary>
        /// Content type for request bodies and accepted responses.
        /// </summary>
        private const string RequestJsonContentType = "application/json";

        /// <summary>
        /// The URI for the Microsoft Azure Mobile Service.
        /// </summary>
        private readonly Uri applicationUri;

        /// <summary>
        /// The installation id of the application.
        /// </summary>
        private readonly string installationId;

        /// <summary>
        /// The application key for the Microsoft Azure Mobile Service.
        /// </summary>
        private readonly string applicationKey;

        /// <summary>
        /// The user-agent header value to use with all requests.
        /// </summary>
        private string userAgentHeaderValue;

        /// <summary>
        /// Represents a handler used to process HTTP requests and responses
        /// associated with the Mobile Service.  
        /// </summary>
        public HttpMessageHandler httpHandler;

        /// <summary>
        /// The client which will be used to send regular (non-login) HTTP
        /// requests by this mobile service.
        /// </summary>
        /// <remarks>It's defined as an instance member (instead of being
        /// created based on the handler) so that the underlying connection
        /// can be reused across multiple requests.</remarks>
        private HttpClient httpClient;

        /// <summary>
        /// The client which will be used to send login HTTP requests
        /// by this client.
        /// </summary>
        /// <remarks>Login operations should not apply any delegating handlers set
        /// by the users, since they're "system" operations, so we use a separate
        /// client for them.</remarks>
        private HttpClient httpClientSansHandlers;

        /// <summary>
        /// Instantiates a new <see cref="MobileServiceHttpClient"/>, 
        /// which does all the request to a mobile service.
        /// </summary>
        /// <param name="handlers">
        /// Chain of <see cref="HttpMessageHandler" /> instances. 
        /// All but the last should be <see cref="DelegatingHandler"/>s. 
        /// </param>
        /// <param name="applicationUri">
        /// The URI for the Microsoft Azure Mobile Service.
        /// </param>
        /// <param name="installationId">
        /// The installation id of the application.
        /// </param>
        /// <param name="applicationKey">
        /// The application key for the Microsoft Azure Mobile Service.
        /// </param>
        public MobileServiceHttpClient(IEnumerable<HttpMessageHandler> handlers, Uri applicationUri, string installationId, string applicationKey)
        {
            Debug.Assert(handlers != null);
            Debug.Assert(applicationUri != null);

            this.applicationUri = applicationUri;
            this.installationId = installationId;
            this.applicationKey = applicationKey;

            this.httpHandler = CreatePipeline(handlers);
            this.httpClient = new HttpClient(httpHandler);
            this.httpClientSansHandlers = new HttpClient(GetDefaultHttpClientHandler());

            this.userAgentHeaderValue = GetUserAgentHeader();

            // Work around user agent header passing mono bug
            // https://bugzilla.xamarin.com/show_bug.cgi?id=15128
            this.httpClient.DefaultRequestHeaders.TryAddWithoutValidation(UserAgentHeader, userAgentHeaderValue);
            this.httpClient.DefaultRequestHeaders.Add(ZumoVersionHeader, userAgentHeaderValue);
            this.httpClientSansHandlers.DefaultRequestHeaders.TryAddWithoutValidation(UserAgentHeader, userAgentHeaderValue);
            this.httpClientSansHandlers.DefaultRequestHeaders.Add(ZumoVersionHeader, userAgentHeaderValue);
        }

        /// <summary>
        /// Performs a web request and includes the standard Mobile Services
        /// headers. It will use an HttpClient without any http handlers.
        /// </summary>
        /// <param name="method">
        /// The HTTP method used to request the resource.
        /// </param>
        /// <param name="uriPathAndQuery">
        /// The URI of the resource to request (relative to the Mobile Services
        /// runtime).
        /// </param>
        /// <param name="user">
        /// The object representing the user on behalf of whom the request will be sent.
        /// </param>
        /// <param name="content">
        /// Optional content to send to the resource.
        /// </param>
        /// <returns>
        /// The content of the response as a string.
        /// </returns>
        public async Task<string> RequestWithoutHandlersAsync(HttpMethod method, string uriPathAndQuery, MobileServiceUser user, string content = null)
        {
            MobileServiceHttpResponse response = await this.RequestAsync(false, method, uriPathAndQuery, user, content, false);
            return response.Content;
        }

        /// <summary>
        /// Makes an HTTP request that includes the standard Mobile Services
        /// headers. It will use an HttpClient with user-defined http handlers.
        /// </summary>
        /// <param name="method">
        /// The HTTP method used to request the resource.
        /// </param>
        /// <param name="uriPathAndQuery">
        /// The URI of the resource to request (relative to the Mobile Services
        /// runtime).
        /// </param>
        /// <param name="user">
        /// The object representing the user on behalf of whom the request will be sent.
        /// </param>
        /// <param name="content">
        /// Optional content to send to the resource.
        /// </param>
        /// <param name="ensureResponseContent">
        /// Optional parameter to indicate if the response should include content.
        /// </param>
        /// <param name="requestHeaders">
        /// Additional request headers to include with the request.
        /// </param>
        /// <param name="features">
        /// Value indicating which features of the SDK are being used in this call. Useful for telemetry.
        /// </param>
        /// <returns>
        /// The response.
        /// </returns>
        public Task<MobileServiceHttpResponse> RequestAsync(HttpMethod method,
                                                             string uriPathAndQuery,
                                                             MobileServiceUser user,
                                                             string content = null,
                                                             bool ensureResponseContent = true,
                                                             IDictionary<string, string> requestHeaders = null,
                                                             MobileServiceFeatures features = MobileServiceFeatures.None)
        {
            requestHeaders = FeaturesHelper.AddFeaturesHeader(requestHeaders, features);
            return this.RequestAsync(true, method, uriPathAndQuery, user, content, ensureResponseContent, requestHeaders);
        }

        /// <summary>
        /// Makes an HTTP request that includes the standard Mobile Services
        /// headers. It will use an HttpClient that optionally has user-defined 
        /// http handlers.
        /// </summary>
        /// <param name="UseHandlers">Determines if the HttpClient will use user-defined http handlers</param>
        /// <param name="method">
        /// The HTTP method used to request the resource.
        /// </param>
        /// <param name="uriPathAndQuery">
        /// The URI of the resource to request (relative to the Mobile Services
        /// runtime).
        /// </param>
        /// <param name="user">
        /// The object representing the user on behalf of whom the request will be sent.
        /// </param>
        /// <param name="content">
        /// Optional content to send to the resource.
        /// </param>
        /// <param name="ensureResponseContent">
        /// Optional parameter to indicate if the response should include content.
        /// </param>
        /// <param name="requestHeaders">
        /// Additional request headers to include with the request.
        /// </param>
        /// <returns>
        /// The content of the response as a string.
        /// </returns>
        private async Task<MobileServiceHttpResponse> RequestAsync(bool UseHandlers, 
                                                        HttpMethod method, 
                                                        string uriPathAndQuery,
                                                        MobileServiceUser user,
                                                        string content = null, 
                                                        bool ensureResponseContent = true,
                                                        IDictionary<string, string> requestHeaders = null)
        {
            Debug.Assert(method != null);
            Debug.Assert(!string.IsNullOrEmpty(uriPathAndQuery));

            // Create the request
            HttpContent httpContent = CreateHttpContent(content);
            HttpRequestMessage request = this.CreateHttpRequestMessage(method, uriPathAndQuery, requestHeaders, httpContent, user);
            request.Headers.Accept.Add(new MediaTypeWithQualityHeaderValue(RequestJsonContentType));

            // Get the response
            HttpClient client;
            if (UseHandlers)
            {
                client = this.httpClient;
            }
            else
            {
                client = this.httpClientSansHandlers;
            }
            HttpResponseMessage response = await this.SendRequestAsync(client, request, ensureResponseContent);
            string responseContent = await GetResponseContent(response);
            string etag = null;
            if (response.Headers.ETag != null)
            {
                etag = response.Headers.ETag.Tag;
            }

            // Dispose of the request and response
            request.Dispose();
            response.Dispose();

            return new MobileServiceHttpResponse(responseContent, etag);
        }

        /// <summary>
        /// Makes an HTTP request that includes the standard Mobile Services
        /// headers. It will use an HttpClient with user-defined http handlers.
        /// </summary>
        /// <param name="method">
        /// The HTTP method used to request the resource.
        /// </param>
        /// <param name="uriPathAndQuery">
        /// The URI of the resource to request (relative to the Mobile Services
        /// runtime).
        /// </param>
        /// <param name="user">
        /// The object representing the user on behalf of whom the request will be sent.
        /// </param>
        /// <param name="content">
        /// Content to send to the resource.
        /// </param>
        /// <param name="requestHeaders">
        /// Additional request headers to include with the request.
        /// </param>
        /// <param name="features">
        /// Value indicating which features of the SDK are being used in this call. Useful for telemetry.
        /// </param>
        /// <returns>
        /// An <see cref="HttpResponseMessage"/>.
        /// </returns>
        public async Task<HttpResponseMessage> RequestAsync(HttpMethod method, string uriPathAndQuery, MobileServiceUser user, HttpContent content, IDictionary<string, string> requestHeaders, MobileServiceFeatures features = MobileServiceFeatures.None)
        {
            Debug.Assert(method != null);
            Debug.Assert(!string.IsNullOrEmpty(uriPathAndQuery));

            requestHeaders = FeaturesHelper.AddFeaturesHeader(requestHeaders, features);
            // Create the request
            HttpRequestMessage request = this.CreateHttpRequestMessage(method, uriPathAndQuery, requestHeaders, content, user);

            // Get the response
            HttpResponseMessage response = await this.SendRequestAsync(httpClient, request, ensureResponseContent: false);

            return response;
        }

        /// <summary>
        /// Implemenation of <see cref="IDisposable"/>
        /// </summary>
        public void Dispose()
        {
            this.Dispose(true);
            GC.SuppressFinalize(this);
        }

        /// <summary>
        /// Implemenation of <see cref="IDisposable"/> for
        /// derived classes to use.
        /// </summary>
        /// <param name="disposing">
        /// Indicates if being called from the Dispose() method
        /// or the finalizer.
        /// </param>
        protected virtual void Dispose(bool disposing)
        {
            if (disposing)
            {
                // free managed resources
                if (this.httpHandler != null)
                {
                    this.httpHandler.Dispose();
                    this.httpHandler = null;
                }

                if (this.httpClient != null)
                {
                    this.httpClient.Dispose();
                    this.httpClient = null;
                }

                if (this.httpClientSansHandlers != null)
                {
                    this.httpClientSansHandlers.Dispose();
                    this.httpClientSansHandlers = null;
                }
            }
        }

        /// <summary>
        /// Creates an <see cref="HttpContent"/> instance from a string.
        /// </summary>
        /// <param name="content">
        /// The string content from which to create the <see cref="HttpContent"/> instance. 
        /// </param>
        /// <returns>
        /// An <see cref="HttpContent"/> instance or null if the <paramref name="content"/>
        /// was null.
        /// </returns>
        private static HttpContent CreateHttpContent(string content)
        {
            HttpContent httpContent = null;
            if (content != null)
            {
                httpContent = new StringContent(content, Encoding.UTF8, RequestJsonContentType);
            }

            return httpContent;
        }

        /// <summary>
        /// Returns the content from the <paramref name="response"/> as a string.
        /// </summary>
        /// <param name="response">
        /// The <see cref="HttpResponseMessage"/> from which to read the content as a string.
        /// </param>
        /// <returns>
        /// The response content as a string.
        /// </returns>
        private static async Task<string> GetResponseContent(HttpResponseMessage response)
        {
            string responseContent = null;
            if (response.Content != null)
            {
                responseContent = await response.Content.ReadAsStringAsync();
            }

            return responseContent;
        }

        /// <summary>
        /// Throws an exception for an invalid response to a web request.
        /// </summary>
        /// <param name="request">
        /// The request.
        /// </param>
        /// <param name="response">
        /// The response.
        /// </param>
        private static async Task ThrowInvalidResponse(HttpRequestMessage request, HttpResponseMessage response)
        {
            Debug.Assert(request != null);
            Debug.Assert(response != null);
            Debug.Assert(!response.IsSuccessStatusCode);

            string responseContent = response.Content == null ? null: await response.Content.ReadAsStringAsync();

            // Create either an invalid response or connection failed message
            // (check the status code first because some status codes will
            // set a protocol ErrorStatus).
            string message = null;
            if (!response.IsSuccessStatusCode)
            {
                if (responseContent != null)
                {
                    JToken body = null;
                    try
                    {
                        body = JToken.Parse(responseContent);
                    }
                    catch
                    {
                    }

                    if (body != null)
                    {
                        if (body.Type == JTokenType.String)
                        {
                            // User scripts might return errors with just a plain string message as the
                            // body content, so use it as the exception message
                            message = body.ToString();
                        }
                        else if (body.Type == JTokenType.Object)
                        {
                            // Get the error message, but default to the status description
                            // below if there's no error message present.
                            JToken error = body["error"];
                            if (error != null && error.Type == JTokenType.String)
                            {
                                message = (string)error;
                            }
                            else
                            {
                                JToken description = body["description"];
                                if (description != null && description.Type == JTokenType.String)
                                {
                                    message = (string)description;
                                }
                            }
                        }
                    }
                    else if (response.Content.Headers.ContentType != null &&
                                response.Content.Headers.ContentType.MediaType != null && 
                                response.Content.Headers.ContentType.MediaType.Contains("text"))
                    {
                        message = responseContent;
                    }
                }

                if (string.IsNullOrWhiteSpace(message))
                {
                    message = string.Format(
                        CultureInfo.InvariantCulture,
                        Resources.MobileServiceClient_ErrorMessage,
                        response.ReasonPhrase);
                }
            }
            else
            {
                message = string.Format(
                    CultureInfo.InvariantCulture,
                    Resources.MobileServiceClient_ErrorMessage,
                    response.ReasonPhrase);
            }

            // Combine the pieces and throw the exception
            throw new MobileServiceInvalidOperationException(message, request, response);
        }

        /// <summary>
        /// Creates an <see cref="HttpRequestMessage"/> with all of the 
        /// required Mobile Service headers.
        /// </summary>
        /// <param name="method">
        /// The HTTP method of the request.
        /// </param>
        /// <param name="uriPathAndQuery">
        /// The URI of the resource to request (relative to the Mobile Services
        /// runtime).
        /// </param>
        /// <param name="requestHeaders">
        /// Additional request headers to include with the request.
        /// </param>
        /// <param name="content">
        /// The content of the request.
        /// </param>
        /// <param name="user">
        /// The object representing the user on behalf of whom the request will be sent.
        /// </param>
        /// <returns>
        /// An <see cref="HttpRequestMessage"/> with all of the 
        /// required Mobile Service headers.
        /// </returns>
        private HttpRequestMessage CreateHttpRequestMessage(HttpMethod method, string uriPathAndQuery, IDictionary<string, string> requestHeaders, HttpContent content, MobileServiceUser user)
        {
            Debug.Assert(method != null);
            Debug.Assert(!string.IsNullOrEmpty(uriPathAndQuery));

            HttpRequestMessage request = new HttpRequestMessage();

            // Set the Uri and Http Method
            request.RequestUri = new Uri(this.applicationUri, uriPathAndQuery);
            request.Method = method;

            // Add the user's headers
            if (requestHeaders != null)
            {
                foreach (KeyValuePair<string, string> header in requestHeaders)
                {
                    request.Headers.Add(header.Key, header.Value);
                }
            }

            // Set Mobile Services authentication, application, and telemetry headers
            request.Headers.Add(RequestInstallationIdHeader, this.installationId);
            if (!string.IsNullOrEmpty(this.applicationKey))
            {
                request.Headers.Add(RequestApplicationKeyHeader, this.applicationKey);
            }

            if (user != null && !string.IsNullOrEmpty(user.MobileServiceAuthenticationToken))
            {
                request.Headers.Add(RequestAuthenticationHeader, user.MobileServiceAuthenticationToken);
            }

            // Add the content
            if (content != null)
            {
                request.Content = content; 
            }

            return request;
        }

        /// <summary>
        /// Sends the <paramref name="request"/> with the given <paramref name="client"/>.
        /// </summary>
        /// <param name="client">
        /// The <see cref="HttpClient"/> to send the request with.
        /// </param>
        /// <param name="request">
        /// The <see cref="HttpRequestMessage"/> to be sent.
        /// </param>
        /// <param name="ensureResponseContent">
        /// Optional parameter to indicate if the response should include content.
        /// </param>
        /// <returns>
        /// An <see cref="HttpResponseMessage"/>.
        /// </returns>
        private async Task<HttpResponseMessage> SendRequestAsync(HttpClient client, HttpRequestMessage request, bool ensureResponseContent)
        {
            Debug.Assert(client != null);
            Debug.Assert(request != null);

            // Send the request and get the response back as string
            HttpResponseMessage response = await client.SendAsync(request);

            // Throw errors for any failing responses
            if (!response.IsSuccessStatusCode)
            {
                await ThrowInvalidResponse(request, response);
            }

            // If there was supposed to be response content and there was not, throw
            if (ensureResponseContent)
            {
                long? contentLength = null;
                if (response.Content != null)
                {
                    contentLength = response.Content.Headers.ContentLength;
                }

                if (contentLength == null || contentLength <= 0)
                {
                    throw new MobileServiceInvalidOperationException(Resources.MobileServiceClient_NoResponseContent, request, response);
                }
            }

            return response;
        }

        /// <summary>
        /// Transform an IEnumerable of <see cref="HttpMessageHandler"/>s into
        /// a chain of <see cref="HttpMessageHandler"/>s.
        /// </summary>
        /// <param name="handlers">
        /// Chain of <see cref="HttpMessageHandler" /> instances. 
        /// All but the last should be <see cref="DelegatingHandler"/>s. 
        /// </param>
        /// <returns>A chain of <see cref="HttpMessageHandler"/>s</returns>
        private static HttpMessageHandler CreatePipeline(IEnumerable<HttpMessageHandler> handlers)
        {
            HttpMessageHandler pipeline = handlers.LastOrDefault() ?? GetDefaultHttpClientHandler();
            DelegatingHandler dHandler = pipeline as DelegatingHandler;
            if (dHandler != null)
            {
                dHandler.InnerHandler = GetDefaultHttpClientHandler();
                pipeline = dHandler;
            }

            // Wire handlers up in reverse order
            IEnumerable<HttpMessageHandler> reversedHandlers = handlers.Reverse().Skip(1);
            foreach (HttpMessageHandler handler in reversedHandlers)
            {
                dHandler = handler as DelegatingHandler;
                if (dHandler == null)
                {
                    throw new ArgumentException(
                        string.Format(
                        Resources.HttpMessageHandlerExtensions_WrongHandlerType,
                        typeof(DelegatingHandler).Name));
                }

                dHandler.InnerHandler = pipeline;
                pipeline = dHandler;
            }

            return pipeline;
        }

        /// <summary>
        /// Returns a default HttpClientHandler that supports automatic decompression.
        /// </summary>
        /// <returns>
        /// A default HttpClientHandler that supports automatic decompression
        /// </returns>
        private static HttpClientHandler GetDefaultHttpClientHandler()
        {
            HttpClientHandler handler = new HttpClientHandler();
            if (handler.SupportsAutomaticDecompression)
            {
                handler.AutomaticDecompression = DecompressionMethods.GZip;
            }

            return handler;
        }

        /// <summary>
        /// Gets the user-agent header to use with all requests.
        /// </summary>
        /// <returns>
        /// An HTTP user-agent header.
        /// </returns>
        private string GetUserAgentHeader()
        {
            AssemblyFileVersionAttribute fileVersionAttribute = typeof(MobileServiceClient).GetTypeInfo().Assembly                                    
                                                                        .GetCustomAttributes(typeof(AssemblyFileVersionAttribute))
                                                                        .Cast<AssemblyFileVersionAttribute>()
                                                                        .FirstOrDefault();
            string fileVersion = fileVersionAttribute.Version;
            string sdkVersion = string.Join(".", fileVersion.Split('.').Take(2)); // Get just the major and minor versions

            IPlatformInformation platformInformation = Platform.Instance.PlatformInformation;
            return string.Format(
                CultureInfo.InvariantCulture,
                "ZUMO/{0} (lang={1}; os={2}; os_version={3}; arch={4}; version={5})",
                sdkVersion,
                "Managed",
                platformInformation.OperatingSystemName,
                platformInformation.OperatingSystemVersion,
                platformInformation.OperatingSystemArchitecture,
                fileVersion);
        }

        /// <summary>
        /// Helper class to create the HTTP headers used for sending feature usage to the service.
        /// </summary>
        static class FeaturesHelper
        {
            /// <summary>
            /// Existing features which can be sent for telemetry purposes to the server.
            /// </summary>
            private static readonly List<Tuple<MobileServiceFeatures, string>> AllTelemetryFeatures;

            static FeaturesHelper()
            {
                AllTelemetryFeatures = new List<Tuple<MobileServiceFeatures, string>>();
                var features = (MobileServiceFeatures[])Enum.GetValues(typeof(MobileServiceFeatures));
                foreach (var feature in features)
                {
                    if (feature != MobileServiceFeatures.None)
                    {
                        AllTelemetryFeatures.Add(new Tuple<MobileServiceFeatures, string>(feature, EnumValueAttribute.GetValue(feature)));
                    }
                }
            }

            /// <summary>
            /// Adds a header for features used in this request. Used for telemetry.
            /// </summary>
            /// <param name="requestHeaders">
            /// Additional request headers to include with the request.
            /// </param>
            /// <param name="features">
            /// Value indicating which features of the SDK are being used in this call.
            /// </param>
            /// <returns>The list of headers to send in this request.</returns>
            public static IDictionary<string, string> AddFeaturesHeader(IDictionary<string, string> requestHeaders, MobileServiceFeatures features)
            {
                if (features != MobileServiceFeatures.None)
                {
                    if (requestHeaders == null)
                    {
                        requestHeaders = new Dictionary<string, string>();
                    }

                    if (!requestHeaders.ContainsKey(ZumoFeaturesHeader))
                    {
                        requestHeaders.Add(ZumoFeaturesHeader, FeaturesToString(features));
                    }
                }

                return requestHeaders;
            }

            /// <summary>
            /// Returns the value to be used in the HTTP header corresponding to the given features.
            /// </summary>
            /// <param name="features">The features to be sent as telemetry to the service.</param>
            /// <returns>The value of the HTTP header to be sent to the service.</returns>
            private static string FeaturesToString(MobileServiceFeatures features)
            {
                return string.Join(",",
                    AllTelemetryFeatures
                        .Where(t => (features & t.Item1) == t.Item1)
                        .Select(t => t.Item2));
            }
        }
    }
}<|MERGE_RESOLUTION|>--- conflicted
+++ resolved
@@ -20,11 +20,7 @@
     internal class MobileServiceHttpClient : IDisposable
     {
         /// <summary>
-<<<<<<< HEAD
-        /// Name of the header to indicate the feature(s) initiating the remote server call
-=======
         /// Name of the header to indicate the feature(s) initiating the remote server call.
->>>>>>> 03cb87a8
         /// </summary>
         internal const string ZumoFeaturesHeader = "X-ZUMO-FEATURES";
 
