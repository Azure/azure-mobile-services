--- conflicted
+++ resolved
@@ -55,14 +55,10 @@
         /// </returns>
         protected override Task<string> LoginAsyncOverride()
         {
-<<<<<<< HEAD
-            return client.HttpClient.RequestWithoutHandlersAsync(HttpMethod.Post, MobileServiceAuthentication.LoginAsyncUriFragment + "/" + this.ProviderName, this.client.CurrentUser, token.ToString());
-=======
             string path = MobileServiceUrlBuilder.CombinePaths(MobileServiceAuthentication.LoginAsyncUriFragment, this.ProviderName);
             string queryString = MobileServiceUrlBuilder.GetQueryString(this.Parameters);
             string pathAndQuery = MobileServiceUrlBuilder.CombinePathAndQuery(path, queryString);
-            return client.HttpClient.RequestWithoutHandlersAsync(HttpMethod.Post, pathAndQuery, client.CurrentUser, token.ToString());
->>>>>>> 27455f8c
+            return client.HttpClient.RequestWithoutHandlersAsync(HttpMethod.Post, pathAndQuery, this.client.CurrentUser, token.ToString());
         }
     }
 }