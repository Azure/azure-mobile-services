﻿<?xml version="1.0" encoding="utf-8"?>
<root>
  <!-- 
    Microsoft ResX Schema 
    
    Version 2.0
    
    The primary goals of this format is to allow a simple XML format 
    that is mostly human readable. The generation and parsing of the 
    various data types are done through the TypeConverter classes 
    associated with the data types.
    
    Example:
    
    ... ado.net/XML headers & schema ...
    <resheader name="resmimetype">text/microsoft-resx</resheader>
    <resheader name="version">2.0</resheader>
    <resheader name="reader">System.Resources.ResXResourceReader, System.Windows.Forms, ...</resheader>
    <resheader name="writer">System.Resources.ResXResourceWriter, System.Windows.Forms, ...</resheader>
    <data name="Name1"><value>this is my long string</value><comment>this is a comment</comment></data>
    <data name="Color1" type="System.Drawing.Color, System.Drawing">Blue</data>
    <data name="Bitmap1" mimetype="application/x-microsoft.net.object.binary.base64">
        <value>[base64 mime encoded serialized .NET Framework object]</value>
    </data>
    <data name="Icon1" type="System.Drawing.Icon, System.Drawing" mimetype="application/x-microsoft.net.object.bytearray.base64">
        <value>[base64 mime encoded string representing a byte array form of the .NET Framework object]</value>
        <comment>This is a comment</comment>
    </data>
                
    There are any number of "resheader" rows that contain simple 
    name/value pairs.
    
    Each data row contains a name, and value. The row also contains a 
    type or mimetype. Type corresponds to a .NET class that support 
    text/value conversion through the TypeConverter architecture. 
    Classes that don't support this are serialized and stored with the 
    mimetype set.
    
    The mimetype is used for serialized objects, and tells the 
    ResXResourceReader how to depersist the object. This is currently not 
    extensible. For a given mimetype the value must be set accordingly:
    
    Note - application/x-microsoft.net.object.binary.base64 is the format 
    that the ResXResourceWriter will generate, however the reader can 
    read any of the formats listed below.
    
    mimetype: application/x-microsoft.net.object.binary.base64
    value   : The object must be serialized with 
            : System.Runtime.Serialization.Formatters.Binary.BinaryFormatter
            : and then encoded with base64 encoding.
    
    mimetype: application/x-microsoft.net.object.soap.base64
    value   : The object must be serialized with 
            : System.Runtime.Serialization.Formatters.Soap.SoapFormatter
            : and then encoded with base64 encoding.

    mimetype: application/x-microsoft.net.object.bytearray.base64
    value   : The object must be serialized into a byte array 
            : using a System.ComponentModel.TypeConverter
            : and then encoded with base64 encoding.
    -->
  <xsd:schema id="root" xmlns="" xmlns:xsd="http://www.w3.org/2001/XMLSchema" xmlns:msdata="urn:schemas-microsoft-com:xml-msdata">
    <xsd:import namespace="http://www.w3.org/XML/1998/namespace" />
    <xsd:element name="root" msdata:IsDataSet="true">
      <xsd:complexType>
        <xsd:choice maxOccurs="unbounded">
          <xsd:element name="metadata">
            <xsd:complexType>
              <xsd:sequence>
                <xsd:element name="value" type="xsd:string" minOccurs="0" />
              </xsd:sequence>
              <xsd:attribute name="name" use="required" type="xsd:string" />
              <xsd:attribute name="type" type="xsd:string" />
              <xsd:attribute name="mimetype" type="xsd:string" />
              <xsd:attribute ref="xml:space" />
            </xsd:complexType>
          </xsd:element>
          <xsd:element name="assembly">
            <xsd:complexType>
              <xsd:attribute name="alias" type="xsd:string" />
              <xsd:attribute name="name" type="xsd:string" />
            </xsd:complexType>
          </xsd:element>
          <xsd:element name="data">
            <xsd:complexType>
              <xsd:sequence>
                <xsd:element name="value" type="xsd:string" minOccurs="0" msdata:Ordinal="1" />
                <xsd:element name="comment" type="xsd:string" minOccurs="0" msdata:Ordinal="2" />
              </xsd:sequence>
              <xsd:attribute name="name" type="xsd:string" use="required" msdata:Ordinal="1" />
              <xsd:attribute name="type" type="xsd:string" msdata:Ordinal="3" />
              <xsd:attribute name="mimetype" type="xsd:string" msdata:Ordinal="4" />
              <xsd:attribute ref="xml:space" />
            </xsd:complexType>
          </xsd:element>
          <xsd:element name="resheader">
            <xsd:complexType>
              <xsd:sequence>
                <xsd:element name="value" type="xsd:string" minOccurs="0" msdata:Ordinal="1" />
              </xsd:sequence>
              <xsd:attribute name="name" type="xsd:string" use="required" />
            </xsd:complexType>
          </xsd:element>
        </xsd:choice>
      </xsd:complexType>
    </xsd:element>
  </xsd:schema>
  <resheader name="resmimetype">
    <value>text/microsoft-resx</value>
  </resheader>
  <resheader name="version">
    <value>2.0</value>
  </resheader>
  <resheader name="reader">
    <value>System.Resources.ResXResourceReader, System.Windows.Forms, Version=4.0.0.0, Culture=neutral, PublicKeyToken=b77a5c561934e089</value>
  </resheader>
  <resheader name="writer">
    <value>System.Resources.ResXResourceWriter, System.Windows.Forms, Version=4.0.0.0, Culture=neutral, PublicKeyToken=b77a5c561934e089</value>
  </resheader>
  <data name="IApplicationStorage_NullOrWhitespaceSettingName" xml:space="preserve">
    <value>An application setting name must be provided. Null, empty or whitespace only names are not allowed.</value>
  </data>
  <data name="IAuthenticationBroker_AuthenticationCanceled" xml:space="preserve">
    <value>Authentication was cancelled by the user.</value>
  </data>
  <data name="IAuthenticationBroker_AuthenticationFailed" xml:space="preserve">
    <value>Authentication failed with HTTP response code {0}.</value>
  </data>
  <data name="MobileServiceClient_EmptyArgument" xml:space="preserve">
    <value>{0} cannot be null, empty or only whitespace.</value>
  </data>
  <data name="MobileServiceClient_ErrorMessage" xml:space="preserve">
    <value>The request could not be completed.  ({0})</value>
  </data>
  <data name="IAuthenticationBroker_InvalidLoginResponse" xml:space="preserve">
    <value>Invalid format of the authentication response.</value>
  </data>
  <data name="MobileServicesAuthentication_LoginAlreadyInProgress" xml:space="preserve">
    <value>Cannot start a login operation because login is already in progress.</value>
  </data>
  <data name="IAuthenticationBroker_LoginFailed" xml:space="preserve">
    <value>Login failed: {0}</value>
  </data>
  <data name="MobileServiceTableUrlBuilder_InvalidParameterBeginsWithDollarSign" xml:space="preserve">
    <value>{0} is an invalid user-defined query string parameter. User-defined query string parameters must not begin with a \'$\'.</value>
  </data>
  <data name="MobileServiceTable_InsertWithExistingId" xml:space="preserve">
    <value>Cannot insert if the {0} member is already set.</value>
  </data>
  <data name="Platform_AssemblyNotFound" xml:space="preserve">
    <value>A Microsoft Azure Mobile Services assembly for the current platform was not found. Ensure that the current project references both {0} and the following platform-specific assembly: {1}.</value>
  </data>
  <data name="Platform_InstantiationFailed" xml:space="preserve">
    <value>Failed to instantiate the platform implementation of {0} from the assembly {1} due to the following error: {2}</value>
  </data>
  <data name="FilterBuildingExpressionVisitor_MemberUnsupported" xml:space="preserve">
    <value>The member '{0}' is not supported in the 'Where' Mobile Services query expression '{1}'.</value>
  </data>
  <data name="FilterBuildingExpressionVisitor_OperatorUnsupported" xml:space="preserve">
    <value>The operator '{0}' is not supported in the 'Where' Mobile Services query expression '{1}'.</value>
  </data>
  <data name="FilterBuildingExpressionVisitor_UnsupportedInWhereExpression" xml:space="preserve">
    <value>'{0}' is not supported in a 'Where' Mobile Services query expression.</value>
  </data>
  <data name="MobileServiceTableQueryTranslator_SingleIntegerOnly" xml:space="preserve">
    <value>'{0}' Mobile Services query expressions must consist of a single integer, not '{1}'.</value>
  </data>
  <data name="MobileServiceTableQueryTranslator_MembersOnlyInExpression" xml:space="preserve">
    <value>'{0}' Mobile Services query expressions must consist of members only, not '{1}'.</value>
  </data>
  <data name="MobileServiceTableQueryTranslator_UnsupportedExpression" xml:space="preserve">
    <value>Expression '{1}' is not a supported '{0}' Mobile Services query expression.</value>
  </data>
  <data name="MobileServiceTableSerializer_CannotDeserializeValue" xml:space="preserve">
    <value>Cannot deserialize value {0} into '{1}.{2}'.</value>
  </data>
  <data name="MobileServiceTableSerializer_MissingRequiredMember" xml:space="preserve">
    <value>Cannot deserialize type '{0}' because the JSON object did not have required member(s) '{1}'.</value>
  </data>
  <data name="MobileServiceTableSerializer_NeedObject" xml:space="preserve">
    <value>Expected a JSON object to deserialize, not '{0}'.</value>
  </data>
  <data name="MobileServiceTableSerializer_UnknownType" xml:space="preserve">
    <value>Cannot serialize member '{0}' of type '{1}' declared on type '{2}'.</value>
  </data>
  <data name="MobileServiceTable_ExpectedArray" xml:space="preserve">
    <value>Could not get an array from response {0}.</value>
  </data>
  <data name="MobileServiceTable_NotSingleObject" xml:space="preserve">
    <value>Could not get object from response {0}.</value>
  </data>
  <data name="MobileServiceContractResolver_MemberNotFound" xml:space="preserve">
    <value>No '{0}' member found on type '{1}'.</value>
  </data>
  <data name="MobileServiceContractResolver_SamePropertyName" xml:space="preserve">
    <value>Only one member may have the property name '{0}' (regardless of casing) on type '{1}'.</value>
  </data>
  <data name="MobileServiceContractResolver_TypeWithDataMemberButNoDataContract" xml:space="preserve">
    <value>The type '{0}' has one or members with a DataMemberAttribute, but the type itself does not have a DataContractAttribute. Use the Newtonsoft.Json.JsonPropertyAttribute in place of the DataMemberAttribute and set the PropertyName to the desired name.</value>
  </data>
  <data name="MobileServiceSerializer_IdNotFound" xml:space="preserve">
    <value>Expected {0} member not found.</value>
  </data>
  <data name="MobileServiceContractResolver_NumberOutOfRange" xml:space="preserve">
    <value>The value {0} for member {1} is outside the valid range for numeric columns.</value>
  </data>
  <data name="MobileServiceContractResolver_TypeNoDataContractButBaseWithDataContract" xml:space="preserve">
    <value>The type '{0}' does not have a DataContractAttribute, but the type derives from the type '{1}', which does have a DataContractAttribute. If a type has a DataContractAttribute, any type that derives from that type must also have a DataContractAttribute.</value>
  </data>
  <data name="ExpressionUtility_ProjectionNotSupportedOnWindowsPhone75" xml:space="preserve">
    <value>The Linq IQueryable Select() operation is not supported on the Windows Phone 7.5 platform.</value>
  </data>
  <data name="MobileServiceClient_NoResponseContent" xml:space="preserve">
    <value>The server did not provide a response with the expected content.</value>
  </data>
  <data name="MobileServiceJsonSerializerSettings_NullOrInvalidContractResolver" xml:space="preserve">
    <value>The member '{0}.ContractResolver' must be set to an instance of the '{1}' class or a class that inherits from the '{1}' class.</value>
  </data>
  <data name="MobileServicePrecisionCheckConverter_ReadNotSupported" xml:space="preserve">
    <value>The {0} does not support reading JSON.</value>
  </data>
  <data name="MobileServiceTable_DeleteWithoutId" xml:space="preserve">
    <value>Cannot delete if the {0} member is set to a default value.</value>
  </data>
  <data name="MobileServiceTable_UpdateWithoutId" xml:space="preserve">
    <value>Cannot update if the {0} member is set to a default value.</value>
  </data>
  <data name="MobileServiceClient_InnerHandlerMustBeNull" xml:space="preserve">
    <value>The 'InnerHandler' property of the delegating handler must be null.</value>
  </data>
  <data name="HttpMessageHandlerExtensions_WrongHandlerType" xml:space="preserve">
    <value>All message handlers except the last must be of the type '{0}'</value>
  </data>
  <data name="MobileServiceContractResolver_MultipleSystemPropertyAttributes" xml:space="preserve">
    <value>A member can only have one system property attribute. The member '{0}' on type '{1}' has system property attributes '{2}' and '{3}'.</value>
  </data>
  <data name="MobileServiceCollection_LoadInProcess" xml:space="preserve">
    <value>Loading of more items already in process.</value>
  </data>
  <data name="MobileServiceSerializer_InvalidIntegerId" xml:space="preserve">
    <value>The integer id '{0}' is not a positive integer value.</value>
  </data>
  <data name="MobileServiceSerializer_StringIdTooLong" xml:space="preserve">
    <value>The string id '{0}' is longer than the max string id length of {1} characters.</value>
  </data>
  <data name="MobileServiceSerializer_LookupInvalidIdType" xml:space="preserve">
    <value>The id parameter type '{0}' is invalid for looking up items of type '{1}'.</value>
  </data>
  <data name="MobileServiceSerializer_IdCasingIncorrect" xml:space="preserve">
    <value>The casing of the '{0}' property is invalid.</value>
  </data>
  <data name="MobileServiceContractResolver_IntegerIdTypeWithSystemPropertyAttributes" xml:space="preserve">
    <value>The type '{0}' has an integer id member and therefore can not have any members with the system property attribute '{1}'.</value>
  </data>
  <data name="MobileServiceSerializer_InvalidStringId" xml:space="preserve">
    <value>The string id '{0}' is invalid. An id must not contain any control characters or the characters ",+,?,\,/,`.</value>
  </data>
  <data name="MobileServiceSerializer_NullOrEmptyStringId" xml:space="preserve">
    <value>The id can not be null or an empty string.</value>
  </data>
  <data name="MobileServiceSerializer_IdTypeMismatch" xml:space="preserve">
    <value>You might be affected by Mobile Services latest changes to support string Ids. For more details: http://go.microsoft.com/fwlink/?LinkId=330396</value>
  </data>
  <data name="MobileServiceCollection_IncrementalLoadingFailed" xml:space="preserve">
    <value>Failed to incrementally load more items of type '{0}'. See the inner exception for details.</value>
  </data>
  <data name="Push_ConflictWithReservedName" xml:space="preserve">
    <value>Template name conflicts with reserved name '{0}'.</value>
  </data>
  <data name="Push_InvalidTemplateName" xml:space="preserve">
    <value>Template name cannot contain ";" or ":".</value>
  </data>
  <data name="Push_NotSupportedXMLFormatAsBodyTemplateWin8" xml:space="preserve">
    <value>The bodyTemplate is not in accepted XML format. The first node of the bodyTemplate should be Badge/Tile/Toast, except for the wns/raw template, which needs to be an valid XML.</value>
  </data>
  <data name="Push_BodyTemplateMustBeXml" xml:space="preserve">
    <value>Valid XML is required for any template without a raw header.</value>
  </data>
  <data name="Push_BodyTemplateMustContainElement" xml:space="preserve">
    <value>XML must contain an XML node of Element type.</value>
  </data>
  <data name="Push_TagNoCommas" xml:space="preserve">
    <value>Tags must not contain ','.</value>
  </data>
  <data name="IAuthenticationBroker_LoginInProgress" xml:space="preserve">
    <value>Authentication is already in progress.</value>
  </data>
  <data name="IAuthenticationBroker_NoLoginInProgress" xml:space="preserve">
    <value>Authentication has not been started.</value>
  </data>
<<<<<<< HEAD
  <data name="MobileServiceSyncTable_IdMustBeString" xml:space="preserve">
    <value>The id must be of type string.</value>
  </data>
  <data name="SyncContext_NotInitialized" xml:space="preserve">
    <value>SyncContext is not yet initialized.</value>
  </data>
  <data name="SyncStore_FailedToUpsertItem" xml:space="preserve">
    <value>Failed to update the item in the local store.</value>
  </data>
  <data name="MobileServiceTableQueryDescription_UnrecognizedQueryParameter" xml:space="preserve">
    <value>Unrecognized query parameter '{0}'.</value>
  </data>
  <data name="SyncContext_DeletePending" xml:space="preserve">
    <value>A delete operation on the item is already in the queue.</value>
  </data>
  <data name="SyncContext_DuplicateInsert" xml:space="preserve">
    <value>An insert operation on the item is already in the queue.</value>
  </data>
  <data name="SyncContext_UpdatePending" xml:space="preserve">
    <value>An update operation on the item is already in the queue.</value>
  </data>
  <data name="ODataExpressionParser_UnterminatedStringLiteral" xml:space="preserve">
    <value>The specified odata query has unterminated string literal.</value>
  </data>
  <data name="ODataExpressionParser_SyntaxError" xml:space="preserve">
    <value>The specified odata query has syntax errors.</value>
  </data>
  <data name="ODataExpressionParser_DigitExpected" xml:space="preserve">
    <value>Digit expected.</value>
  </data>
  <data name="ODataExpressionParser_CloseParenOrCommaExpected" xml:space="preserve">
    <value>"')' or ',' expected.</value>
  </data>
  <data name="ODataExpressionParser_ExpressionExpected" xml:space="preserve">
    <value>Expression expected.</value>
  </data>
  <data name="ODataExpressionParser_OpenParenExpected" xml:space="preserve">
    <value>'(' expected.</value>
  </data>
  <data name="ODataExpressionParser_SubstringArgsCount" xml:space="preserve">
    <value>Function 'substring' requires 2 or 3 parameters.</value>
  </data>
  <data name="ODataExpressionParser_CloseParenOrOperatorExpected" xml:space="preserve">
    <value>')' or operator expected</value>
  </data>
  <data name="ODataExpressionParser_FunctionArgsCount" xml:space="preserve">
    <value>Function '{0}' requires {1} parameter(s).</value>
  </data>
  <data name="ODataExpressionParser_IdentifierExpected" xml:space="preserve">
    <value>Expected identifier.</value>
  </data>
  <data name="ODataExpressionParser_IntegerLiteralExpected" xml:space="preserve">
    <value>Expected integer literal.</value>
  </data>
  <data name="ODataExpressionParser_InvalidIntegerLiteral" xml:space="preserve">
    <value>The specified odata query has invalid integer literal '{0}'.</value>
  </data>
  <data name="ODataExpressionParser_InvalidRealLiteral" xml:space="preserve">
    <value>The specified odata query has invalid real literal '{0}'.</value>
  </data>
  <data name="ODataExpressionParser_InvalidTypeCreation" xml:space="preserve">
    <value>The specified odata query has invalid '{0}' type creation expression.</value>
  </data>
  <data name="ODataExpressionParser_RealLiteralExpected" xml:space="preserve">
    <value>Expected real literal.</value>
  </data>
  <data name="ODataExpressionParser_StringLiteralExpected" xml:space="preserve">
    <value>Expected string literal.</value>
  </data>
  <data name="SyncStore_FailedToDeleteOperation" xml:space="preserve">
    <value>Failed to delete operation from the local store.</value>
  </data>
  <data name="SyncStore_FailedToReadItem" xml:space="preserve">
    <value>Failed to read the item from local store.</value>
  </data>
  <data name="SyncStore_FailedToLoadError" xml:space="preserve">
    <value>Failed to read errors from the local store.</value>
  </data>
  <data name="SyncStore_FailedToDeleteError" xml:space="preserve">
    <value>Failed to delete error from the local store.</value>
  </data>
  <data name="SyncStore_OperationFailed" xml:space="preserve">
    <value>Failed to perform operation on local store.</value>
  </data>
  <data name="MobileServiceSyncTable_PullWithSelectNotSupported" xml:space="preserve">
    <value>Pull query with select clause is not supported.</value>
  </data>
  <data name="MobileServiceTableOperation_ItemNotFound" xml:space="preserve">
    <value>Operation must have an item associated with it.</value>
  </data>
  <data name="MobileServiceTable_ItemNotFoundInStore" xml:space="preserve">
    <value>Item not found in local store.</value>
  </data>
  <data name="MobileServiceTableOperation_ResultNotJObject" xml:space="preserve">
    <value>Mobile Service table operation returned an unexpected response.</value>
  </data>
  <data name="SyncStore_NotInitialized" xml:space="preserve">
    <value>The store must be initialized before it can be used.</value>
  </data>
  <data name="SyncStore_AlreadyInitialized" xml:space="preserve">
    <value>The store is already initialized.</value>
  </data>
  <data name="MobileServiceSyncTable_InvalidQueryKey" xml:space="preserve">
    <value>The query key must start with a letter and can contain only letters and digits.</value>
  </data>
  <data name="MobileServiceSyncTable_IncrementalPullWithOrderNotAllowed" xml:space="preserve">
    <value>Incremental pull query must not have orderby clause.</value>
  </data>
  <data name="SyncStore_FailedToUpdateOperation" xml:space="preserve">
    <value>Failed to update operation in the local store.</value>
  </data>
  <data name="SyncError_OperationUpdated" xml:space="preserve">
    <value>The operation has been updated and cannot be cancelled.</value>
  </data>
  <data name="SyncContext_PurgeOnDirtyTable" xml:space="preserve">
    <value>The table cannot be purged because it has pending operations.</value>
  </data>
  <data name="SyncContext_InsertAttempted" xml:space="preserve">
    <value>The item is in inconsistent state in the local store. Please complete the pending sync by calling PushAsync()before deleting the item.</value>
  </data>
  <data name="MobileServiceSyncTable_IncrementalPullWithSkipTopNotSupported" xml:space="preserve">
    <value>Incremental pull query must not have skip or top specified.</value>
  </data>
  <data name="MobileServiceSyncTable_SkipNotAllowed" xml:space="preserve">
    <value>The supported table options does not include skip. </value>
  </data>
  <data name="MobileServiceSyncTable_TopNotAllowed" xml:space="preserve">
    <value>The supported table options does not include top.</value>
  </data>
  <data name="MobileServiceSyncTable_OrderByNotAllowed" xml:space="preserve">
    <value>The supported table options does not include orderby.</value>
  </data>
  <data name="MobileServiceTable_QueryUriHostIsDifferent" xml:space="preserve">
    <value>The query uri must be on the same host as the Mobile Service.</value>
=======
  <data name="WP8LoginPage_MustBeCalledFromAuthBroker" xml:space="preserve">
    <value>This page must be called from the type '{0}'.</value>
>>>>>>> 7388e89e
  </data>
</root><|MERGE_RESOLUTION|>--- conflicted
+++ resolved
@@ -288,7 +288,6 @@
   <data name="IAuthenticationBroker_NoLoginInProgress" xml:space="preserve">
     <value>Authentication has not been started.</value>
   </data>
-<<<<<<< HEAD
   <data name="MobileServiceSyncTable_IdMustBeString" xml:space="preserve">
     <value>The id must be of type string.</value>
   </data>
@@ -423,9 +422,8 @@
   </data>
   <data name="MobileServiceTable_QueryUriHostIsDifferent" xml:space="preserve">
     <value>The query uri must be on the same host as the Mobile Service.</value>
-=======
+  </data>
   <data name="WP8LoginPage_MustBeCalledFromAuthBroker" xml:space="preserve">
     <value>This page must be called from the type '{0}'.</value>
->>>>>>> 7388e89e
   </data>
 </root>