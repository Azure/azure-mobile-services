﻿// ----------------------------------------------------------------------------
// Copyright (c) Microsoft Corporation. All rights reserved.
// ----------------------------------------------------------------------------

using System;
using System.Collections.Generic;
using System.Diagnostics;
using System.Linq;
using System.Text;
using System.Threading.Tasks;
using System.Windows;
using System.Windows.Controls;
using System.Windows.Data;
using System.Windows.Documents;
using System.Windows.Input;
using System.Windows.Media;
using System.Windows.Media.Imaging;
using System.Windows.Navigation;
using System.Windows.Shapes;

namespace Microsoft.WindowsAzure.MobileServices.Test
{
    /// <summary>
    /// Test setup UI page.
    /// </summary>
    public sealed partial class MainPage : Page
    {
        /// <summary>
        /// Initializes a new instance of the MainPage class.
        /// </summary>
        public MainPage()
        {
            InitializeComponent();

            string mobileServiceRuntimeURL = Settings.Default.MobileServiceRuntimeUrl;
            string mobileServiceRuntimeKey = Settings.Default.MobileServiceRuntimeKey;
            string tags = Settings.Default.MobileServiceTags;

            txtRuntimeUri.Text = mobileServiceRuntimeURL ?? "";
            txtRuntimeKey.Text = mobileServiceRuntimeKey ?? "";
            txtTags.Text = tags ?? "";

            Loaded += (s, e) =>
            {
                btnUnitTests.Focus();
                string[] args = Environment.GetCommandLineArgs();
                if (args.Length >= 2 && args[1] == "/auto")
                {
                    if (args.Length > 2)
                    {
                        mobileServiceRuntimeURL = args[2];
                    }
                    if (args.Length > 3)
                    {
                        mobileServiceRuntimeKey = args[3];
                    }
                    if (args.Length > 4)
                    {
                        tags = args[4];
                    }
                    ExecuteUnitTests(mobileServiceRuntimeURL, mobileServiceRuntimeKey, tags, auto: true);
                }

            };
        }

        /// <summary>
        /// Start the unit test run.
        /// </summary>
        /// <param name="sender">Start button.</param>
        /// <param name="e">Event arguments.</param>
        private void ExecuteUnitTests(object sender, RoutedEventArgs e)
        {
            Settings.Default.MobileServiceRuntimeUrl = txtRuntimeUri.Text;
            Settings.Default.MobileServiceRuntimeKey = txtRuntimeKey.Text;
            Settings.Default.MobileServiceTags = txtTags.Text;

<<<<<<< HEAD
            ExecuteUnitTests(txtRuntimeUri.Text, txtRuntimeKey.Text, txtTags.Text, auto: false);
        }

        private void ExecuteUnitTests(string runtimeUri, string runtimeKey, string tags, bool auto)
        {
            // Get the test settings from the UI
            App.Harness.Settings.Custom["MobileServiceRuntimeUrl"] = runtimeUri;
            App.Harness.Settings.Custom["MobileServiceRuntimeKey"] = runtimeKey;
            App.Harness.Settings.TagExpression = tags;
            App.Harness.Settings.Custom["Auto"] = auto ? "True": "False";
=======
            if (!string.IsNullOrEmpty(App.Harness.Settings.TagExpression))
            {
                App.Harness.Settings.TagExpression += " - notNetFramework";
            }
            else
            {
                App.Harness.Settings.TagExpression = "!notNetFramework";
            }
>>>>>>> 10db92d9

            this.NavigationService.Navigate(new TestPage());
        }
    }
}<|MERGE_RESOLUTION|>--- conflicted
+++ resolved
@@ -75,7 +75,6 @@
             Settings.Default.MobileServiceRuntimeKey = txtRuntimeKey.Text;
             Settings.Default.MobileServiceTags = txtTags.Text;
 
-<<<<<<< HEAD
             ExecuteUnitTests(txtRuntimeUri.Text, txtRuntimeKey.Text, txtTags.Text, auto: false);
         }
 
@@ -86,7 +85,7 @@
             App.Harness.Settings.Custom["MobileServiceRuntimeKey"] = runtimeKey;
             App.Harness.Settings.TagExpression = tags;
             App.Harness.Settings.Custom["Auto"] = auto ? "True": "False";
-=======
+
             if (!string.IsNullOrEmpty(App.Harness.Settings.TagExpression))
             {
                 App.Harness.Settings.TagExpression += " - notNetFramework";
@@ -95,7 +94,6 @@
             {
                 App.Harness.Settings.TagExpression = "!notNetFramework";
             }
->>>>>>> 10db92d9
 
             this.NavigationService.Navigate(new TestPage());
         }
