﻿<?xml version="1.0" encoding="utf-8"?>
<Package xmlns="http://schemas.microsoft.com/appx/2010/manifest">
  <Identity Name="44263a2d-8087-40af-8163-307a43f420ba" Publisher="CN=pbatum" Version="1.0.0.0" />
  <Properties>
    <DisplayName>Microsoft.WindowsAzure.MobileServices.WindowsStore.Test</DisplayName>
    <PublisherDisplayName>pbatum</PublisherDisplayName>
    <Logo>Assets\StoreLogo.png</Logo>
  </Properties>
  <Prerequisites>
    <OSMinVersion>6.2.1</OSMinVersion>
    <OSMaxVersionTested>6.2.1</OSMaxVersionTested>
  </Prerequisites>
  <Resources>
    <Resource Language="x-generate" />
  </Resources>
  <Applications>
    <Application Id="App" Executable="$targetnametoken$.exe" EntryPoint="Microsoft.WindowsAzure.MobileServices.WindowsStore.Test.App">
<<<<<<< HEAD
      <VisualElements DisplayName="Windows Azure Mobile Services Test App" Logo="Assets\Logo.png" SmallLogo="Assets\SmallLogo.png" Description="Windows Azure Mobile Services Test App" ForegroundText="light" BackgroundColor="#464646" ToastCapable="true">
=======
      <VisualElements DisplayName="Microsoft Azure Mobile Services Test App" Logo="Assets\Logo.png" SmallLogo="Assets\SmallLogo.png" Description="Microsoft Azure Mobile Services Test App" ForegroundText="light" BackgroundColor="#464646">
>>>>>>> bcaf3fdf
        <DefaultTile ShowName="logoOnly" />
        <SplashScreen Image="Assets\SplashScreen.png" />
      </VisualElements>
    </Application>
  </Applications>
  <Capabilities>
    <Capability Name="internetClient" />
  </Capabilities>
</Package><|MERGE_RESOLUTION|>--- conflicted
+++ resolved
@@ -15,11 +15,7 @@
   </Resources>
   <Applications>
     <Application Id="App" Executable="$targetnametoken$.exe" EntryPoint="Microsoft.WindowsAzure.MobileServices.WindowsStore.Test.App">
-<<<<<<< HEAD
-      <VisualElements DisplayName="Windows Azure Mobile Services Test App" Logo="Assets\Logo.png" SmallLogo="Assets\SmallLogo.png" Description="Windows Azure Mobile Services Test App" ForegroundText="light" BackgroundColor="#464646" ToastCapable="true">
-=======
       <VisualElements DisplayName="Microsoft Azure Mobile Services Test App" Logo="Assets\Logo.png" SmallLogo="Assets\SmallLogo.png" Description="Microsoft Azure Mobile Services Test App" ForegroundText="light" BackgroundColor="#464646">
->>>>>>> bcaf3fdf
         <DefaultTile ShowName="logoOnly" />
         <SplashScreen Image="Assets\SplashScreen.png" />
       </VisualElements>
